// Licensed under the Apache License, Version 2.0 (the "License");
// you may not use this file except in compliance with the License.
// You may obtain a copy of the License at
//
// http://www.apache.org/licenses/LICENSE-2.0
//
// Unless required by applicable law or agreed to in writing, software
// distributed under the License is distributed on an "AS IS" BASIS,
// WITHOUT WARRANTIES OR CONDITIONS OF ANY KIND, either express or implied.
// See the License for the specific language governing permissions and
// limitations under the License.

//! SQL Parser

#[cfg(not(feature = "std"))]
use alloc::{
    boxed::Box,
    format,
    string::{String, ToString},
    vec,
    vec::Vec,
};
use core::fmt;

use log::debug;

use IsLateral::*;
use IsOptional::*;

use crate::ast::helpers::stmt_create_table::CreateTableBuilder;
use crate::ast::*;
use crate::dialect::*;
use crate::keywords::{self, Keyword, ALL_KEYWORDS};
use crate::tokenizer::*;

mod alter;

#[derive(Debug, Clone, PartialEq, Eq)]
pub enum ParserError {
    TokenizerError(String),
    ParserError(String),
    RecursionLimitExceeded,
}

// Use `Parser::expected` instead, if possible
macro_rules! parser_err {
    ($MSG:expr, $loc:expr) => {
        Err(ParserError::ParserError(format!("{}{}", $MSG, $loc)))
    };
}

// Returns a successful result if the optional expression is some
macro_rules! return_ok_if_some {
    ($e:expr) => {{
        if let Some(v) = $e {
            return Ok(v);
        }
    }};
}

#[cfg(feature = "std")]
/// Implementation [`RecursionCounter`] if std is available
mod recursion {
    use core::sync::atomic::{AtomicUsize, Ordering};
    use std::rc::Rc;

    use super::ParserError;

    /// Tracks remaining recursion depth. This value is decremented on
    /// each call to `try_decrease()`, when it reaches 0 an error will
    /// be returned.
    ///
    /// Note: Uses an Rc and AtomicUsize in order to satisfy the Rust
    /// borrow checker so the automatic DepthGuard decrement a
    /// reference to the counter. The actual value is not modified
    /// concurrently
    pub(crate) struct RecursionCounter {
        remaining_depth: Rc<AtomicUsize>,
    }

    impl RecursionCounter {
        /// Creates a [`RecursionCounter`] with the specified maximum
        /// depth
        pub fn new(remaining_depth: usize) -> Self {
            Self {
                remaining_depth: Rc::new(remaining_depth.into()),
            }
        }

        /// Decreases the remaining depth by 1.
        ///
        /// Returns `Err` if the remaining depth falls to 0.
        ///
        /// Returns a [`DepthGuard`] which will adds 1 to the
        /// remaining depth upon drop;
        pub fn try_decrease(&self) -> Result<DepthGuard, ParserError> {
            let old_value = self.remaining_depth.fetch_sub(1, Ordering::SeqCst);
            // ran out of space
            if old_value == 0 {
                Err(ParserError::RecursionLimitExceeded)
            } else {
                Ok(DepthGuard::new(Rc::clone(&self.remaining_depth)))
            }
        }
    }

    /// Guard that increass the remaining depth by 1 on drop
    pub struct DepthGuard {
        remaining_depth: Rc<AtomicUsize>,
    }

    impl DepthGuard {
        fn new(remaining_depth: Rc<AtomicUsize>) -> Self {
            Self { remaining_depth }
        }
    }
    impl Drop for DepthGuard {
        fn drop(&mut self) {
            self.remaining_depth.fetch_add(1, Ordering::SeqCst);
        }
    }
}

#[cfg(not(feature = "std"))]
mod recursion {
    /// Implementation [`RecursionCounter`] if std is NOT available (and does not
    /// guard against stack overflow).
    ///
    /// Has the same API as the std RecursionCounter implementation
    /// but does not actually limit stack depth.
    pub(crate) struct RecursionCounter {}

    impl RecursionCounter {
        pub fn new(_remaining_depth: usize) -> Self {
            Self {}
        }
        pub fn try_decrease(&self) -> Result<DepthGuard, super::ParserError> {
            Ok(DepthGuard {})
        }
    }

    pub struct DepthGuard {}
}

use recursion::RecursionCounter;

#[derive(PartialEq, Eq)]
pub enum IsOptional {
    Optional,
    Mandatory,
}

pub enum IsLateral {
    Lateral,
    NotLateral,
}

pub enum WildcardExpr {
    Expr(Expr),
    QualifiedWildcard(ObjectName),
    Wildcard,
}

impl From<WildcardExpr> for FunctionArgExpr {
    fn from(wildcard_expr: WildcardExpr) -> Self {
        match wildcard_expr {
            WildcardExpr::Expr(expr) => Self::Expr(expr),
            WildcardExpr::QualifiedWildcard(prefix) => Self::QualifiedWildcard(prefix),
            WildcardExpr::Wildcard => Self::Wildcard,
        }
    }
}

impl From<TokenizerError> for ParserError {
    fn from(e: TokenizerError) -> Self {
        ParserError::TokenizerError(e.to_string())
    }
}

impl fmt::Display for ParserError {
    fn fmt(&self, f: &mut fmt::Formatter) -> fmt::Result {
        write!(
            f,
            "sql parser error: {}",
            match self {
                ParserError::TokenizerError(s) => s,
                ParserError::ParserError(s) => s,
                ParserError::RecursionLimitExceeded => "recursion limit exceeded",
            }
        )
    }
}

#[cfg(feature = "std")]
impl std::error::Error for ParserError {}

// By default, allow expressions up to this deep before erroring
const DEFAULT_REMAINING_DEPTH: usize = 50;

/// Composite types declarations using angle brackets syntax can be arbitrary
/// nested such that the following declaration is possible:
///      `ARRAY<ARRAY<INT>>`
/// But the tokenizer recognizes the `>>` as a ShiftRight token.
/// We work-around that limitation when parsing a data type by accepting
/// either a `>` or `>>` token in such cases, remembering which variant we
/// matched.
/// In the latter case having matched a `>>`, the parent type will not look to
/// match its closing `>` as a result since that will have taken place at the
/// child type.
///
/// See [Parser::parse_data_type] for details
struct MatchedTrailingBracket(bool);

impl From<bool> for MatchedTrailingBracket {
    fn from(value: bool) -> Self {
        Self(value)
    }
}

/// Options that control how the [`Parser`] parses SQL text
#[derive(Debug, Clone, PartialEq, Eq)]
pub struct ParserOptions {
    pub trailing_commas: bool,
    /// Controls how literal values are unescaped. See
    /// [`Tokenizer::with_unescape`] for more details.
    pub unescape: bool,
}

impl Default for ParserOptions {
    fn default() -> Self {
        Self {
            trailing_commas: false,
            unescape: true,
        }
    }
}

impl ParserOptions {
    /// Create a new [`ParserOptions`]
    pub fn new() -> Self {
        Default::default()
    }

    /// Set if trailing commas are allowed.
    ///
    /// If this option is `false` (the default), the following SQL will
    /// not parse. If the option is `true`, the SQL will parse.
    ///
    /// ```sql
    ///  SELECT
    ///   foo,
    ///   bar,
    ///  FROM baz
    /// ```
    pub fn with_trailing_commas(mut self, trailing_commas: bool) -> Self {
        self.trailing_commas = trailing_commas;
        self
    }

    /// Set if literal values are unescaped. Defaults to true. See
    /// [`Tokenizer::with_unescape`] for more details.
    pub fn with_unescape(mut self, unescape: bool) -> Self {
        self.unescape = unescape;
        self
    }
}

pub struct Parser<'a> {
    tokens: Vec<TokenWithLocation>,
    /// The index of the first unprocessed token in `self.tokens`
    index: usize,
    /// The current dialect to use
    dialect: &'a dyn Dialect,
    /// Additional options that allow you to mix & match behavior
    /// otherwise constrained to certain dialects (e.g. trailing
    /// commas) and/or format of parse (e.g. unescaping)
    options: ParserOptions,
    /// ensure the stack does not overflow by limiting recursion depth
    recursion_counter: RecursionCounter,
}

impl<'a> Parser<'a> {
    /// Create a parser for a [`Dialect`]
    ///
    /// See also [`Parser::parse_sql`]
    ///
    /// Example:
    /// ```
    /// # use sqlparser::{parser::{Parser, ParserError}, dialect::GenericDialect};
    /// # fn main() -> Result<(), ParserError> {
    /// let dialect = GenericDialect{};
    /// let statements = Parser::new(&dialect)
    ///   .try_with_sql("SELECT * FROM foo")?
    ///   .parse_statements()?;
    /// # Ok(())
    /// # }
    /// ```
    pub fn new(dialect: &'a dyn Dialect) -> Self {
        Self {
            tokens: vec![],
            index: 0,
            dialect,
            recursion_counter: RecursionCounter::new(DEFAULT_REMAINING_DEPTH),
            options: ParserOptions::default(),
        }
    }

    /// Specify the maximum recursion limit while parsing.
    ///
    ///
    /// [`Parser`] prevents stack overflows by returning
    /// [`ParserError::RecursionLimitExceeded`] if the parser exceeds
    /// this depth while processing the query.
    ///
    /// Example:
    /// ```
    /// # use sqlparser::{parser::{Parser, ParserError}, dialect::GenericDialect};
    /// # fn main() -> Result<(), ParserError> {
    /// let dialect = GenericDialect{};
    /// let result = Parser::new(&dialect)
    ///   .with_recursion_limit(1)
    ///   .try_with_sql("SELECT * FROM foo WHERE (a OR (b OR (c OR d)))")?
    ///   .parse_statements();
    ///   assert_eq!(result, Err(ParserError::RecursionLimitExceeded));
    /// # Ok(())
    /// # }
    /// ```
    pub fn with_recursion_limit(mut self, recursion_limit: usize) -> Self {
        self.recursion_counter = RecursionCounter::new(recursion_limit);
        self
    }

    /// Specify additional parser options
    ///
    ///
    /// [`Parser`] supports additional options ([`ParserOptions`])
    /// that allow you to mix & match behavior otherwise constrained
    /// to certain dialects (e.g. trailing commas).
    ///
    /// Example:
    /// ```
    /// # use sqlparser::{parser::{Parser, ParserError, ParserOptions}, dialect::GenericDialect};
    /// # fn main() -> Result<(), ParserError> {
    /// let dialect = GenericDialect{};
    /// let options = ParserOptions::new()
    ///    .with_trailing_commas(true)
    ///    .with_unescape(false);
    /// let result = Parser::new(&dialect)
    ///   .with_options(options)
    ///   .try_with_sql("SELECT a, b, COUNT(*), FROM foo GROUP BY a, b,")?
    ///   .parse_statements();
    ///   assert!(matches!(result, Ok(_)));
    /// # Ok(())
    /// # }
    /// ```
    pub fn with_options(mut self, options: ParserOptions) -> Self {
        self.options = options;
        self
    }

    /// Reset this parser to parse the specified token stream
    pub fn with_tokens_with_locations(mut self, tokens: Vec<TokenWithLocation>) -> Self {
        self.tokens = tokens;
        self.index = 0;
        self
    }

    /// Reset this parser state to parse the specified tokens
    pub fn with_tokens(self, tokens: Vec<Token>) -> Self {
        // Put in dummy locations
        let tokens_with_locations: Vec<TokenWithLocation> = tokens
            .into_iter()
            .map(|token| TokenWithLocation {
                token,
                location: Location { line: 0, column: 0 },
            })
            .collect();
        self.with_tokens_with_locations(tokens_with_locations)
    }

    /// Tokenize the sql string and sets this [`Parser`]'s state to
    /// parse the resulting tokens
    ///
    /// Returns an error if there was an error tokenizing the SQL string.
    ///
    /// See example on [`Parser::new()`] for an example
    pub fn try_with_sql(self, sql: &str) -> Result<Self, ParserError> {
        debug!("Parsing sql '{}'...", sql);
        let tokens = Tokenizer::new(self.dialect, sql)
            .with_unescape(self.options.unescape)
            .tokenize_with_location()?;
        Ok(self.with_tokens_with_locations(tokens))
    }

    /// Parse potentially multiple statements
    ///
    /// Example
    /// ```
    /// # use sqlparser::{parser::{Parser, ParserError}, dialect::GenericDialect};
    /// # fn main() -> Result<(), ParserError> {
    /// let dialect = GenericDialect{};
    /// let statements = Parser::new(&dialect)
    ///   // Parse a SQL string with 2 separate statements
    ///   .try_with_sql("SELECT * FROM foo; SELECT * FROM bar;")?
    ///   .parse_statements()?;
    /// assert_eq!(statements.len(), 2);
    /// # Ok(())
    /// # }
    /// ```
    pub fn parse_statements(&mut self) -> Result<Vec<Statement>, ParserError> {
        let mut stmts = Vec::new();
        let mut expecting_statement_delimiter = false;
        loop {
            // ignore empty statements (between successive statement delimiters)
            while self.consume_token(&Token::SemiColon) {
                expecting_statement_delimiter = false;
            }

            match self.peek_token().token {
                Token::EOF => break,

                // end of statement
                Token::Word(word) => {
                    if expecting_statement_delimiter && word.keyword == Keyword::END {
                        break;
                    }
                }
                _ => {}
            }

            if expecting_statement_delimiter {
                return self.expected("end of statement", self.peek_token());
            }

            let statement = self.parse_statement()?;
            stmts.push(statement);
            expecting_statement_delimiter = true;
        }
        Ok(stmts)
    }

    /// Convenience method to parse a string with one or more SQL
    /// statements into produce an Abstract Syntax Tree (AST).
    ///
    /// Example
    /// ```
    /// # use sqlparser::{parser::{Parser, ParserError}, dialect::GenericDialect};
    /// # fn main() -> Result<(), ParserError> {
    /// let dialect = GenericDialect{};
    /// let statements = Parser::parse_sql(
    ///   &dialect, "SELECT * FROM foo"
    /// )?;
    /// assert_eq!(statements.len(), 1);
    /// # Ok(())
    /// # }
    /// ```
    pub fn parse_sql(dialect: &dyn Dialect, sql: &str) -> Result<Vec<Statement>, ParserError> {
        Parser::new(dialect).try_with_sql(sql)?.parse_statements()
    }

    /// Parse a single top-level statement (such as SELECT, INSERT, CREATE, etc.),
    /// stopping before the statement separator, if any.
    pub fn parse_statement(&mut self) -> Result<Statement, ParserError> {
        let _guard = self.recursion_counter.try_decrease()?;

        // allow the dialect to override statement parsing
        if let Some(statement) = self.dialect.parse_statement(self) {
            return statement;
        }

        let next_token = self.next_token();
        match &next_token.token {
            Token::Word(w) => match w.keyword {
                Keyword::KILL => Ok(self.parse_kill()?),
                Keyword::DESCRIBE => Ok(self.parse_explain(true)?),
                Keyword::EXPLAIN => Ok(self.parse_explain(false)?),
                Keyword::ANALYZE => Ok(self.parse_analyze()?),
                Keyword::SELECT | Keyword::WITH | Keyword::VALUES => {
                    self.prev_token();
                    Ok(Statement::Query(Box::new(self.parse_query()?)))
                }
                Keyword::TRUNCATE => Ok(self.parse_truncate()?),
                Keyword::ATTACH => Ok(self.parse_attach_database()?),
                Keyword::MSCK => Ok(self.parse_msck()?),
                Keyword::CREATE => Ok(self.parse_create()?),
                Keyword::CACHE => Ok(self.parse_cache_table()?),
                Keyword::DROP => Ok(self.parse_drop()?),
                Keyword::DISCARD => Ok(self.parse_discard()?),
                Keyword::DECLARE => Ok(self.parse_declare()?),
                Keyword::FETCH => Ok(self.parse_fetch_statement()?),
                Keyword::DELETE => Ok(self.parse_delete()?),
                Keyword::INSERT => Ok(self.parse_insert()?),
                Keyword::REPLACE => Ok(self.parse_replace()?),
                Keyword::UNCACHE => Ok(self.parse_uncache_table()?),
                Keyword::UPDATE => Ok(self.parse_update()?),
                Keyword::ALTER => Ok(self.parse_alter()?),
                Keyword::CALL => Ok(self.parse_call()?),
                Keyword::COPY => Ok(self.parse_copy()?),
                Keyword::CLOSE => Ok(self.parse_close()?),
                Keyword::SET => Ok(self.parse_set()?),
                Keyword::SHOW => Ok(self.parse_show()?),
                Keyword::USE => Ok(self.parse_use()?),
                Keyword::GRANT => Ok(self.parse_grant()?),
                Keyword::REVOKE => Ok(self.parse_revoke()?),
                Keyword::START => Ok(self.parse_start_transaction()?),
                // `BEGIN` is a nonstandard but common alias for the
                // standard `START TRANSACTION` statement. It is supported
                // by at least PostgreSQL and MySQL.
                Keyword::BEGIN => Ok(self.parse_begin()?),
                // `END` is a nonstandard but common alias for the
                // standard `COMMIT TRANSACTION` statement. It is supported
                // by PostgreSQL.
                Keyword::END => Ok(self.parse_end()?),
                Keyword::SAVEPOINT => Ok(self.parse_savepoint()?),
                Keyword::RELEASE => Ok(self.parse_release()?),
                Keyword::COMMIT => Ok(self.parse_commit()?),
                Keyword::ROLLBACK => Ok(self.parse_rollback()?),
                Keyword::ASSERT => Ok(self.parse_assert()?),
                // `PREPARE`, `EXECUTE` and `DEALLOCATE` are Postgres-specific
                // syntaxes. They are used for Postgres prepared statement.
                Keyword::DEALLOCATE => Ok(self.parse_deallocate()?),
                Keyword::EXECUTE => Ok(self.parse_execute()?),
                Keyword::PREPARE => Ok(self.parse_prepare()?),
                Keyword::MERGE => Ok(self.parse_merge()?),
                // `PRAGMA` is sqlite specific https://www.sqlite.org/pragma.html
                Keyword::PRAGMA => Ok(self.parse_pragma()?),
                _ => self.expected("an SQL statement", next_token),
            },
            Token::LParen => {
                self.prev_token();
                Ok(Statement::Query(Box::new(self.parse_query()?)))
            }
            _ => self.expected("an SQL statement", next_token),
        }
    }

    pub fn parse_msck(&mut self) -> Result<Statement, ParserError> {
        let repair = self.parse_keyword(Keyword::REPAIR);
        self.expect_keyword(Keyword::TABLE)?;
        let table_name = self.parse_object_name()?;
        let partition_action = self
            .maybe_parse(|parser| {
                let pa = match parser.parse_one_of_keywords(&[
                    Keyword::ADD,
                    Keyword::DROP,
                    Keyword::SYNC,
                ]) {
                    Some(Keyword::ADD) => Some(AddDropSync::ADD),
                    Some(Keyword::DROP) => Some(AddDropSync::DROP),
                    Some(Keyword::SYNC) => Some(AddDropSync::SYNC),
                    _ => None,
                };
                parser.expect_keyword(Keyword::PARTITIONS)?;
                Ok(pa)
            })
            .unwrap_or_default();
        Ok(Statement::Msck {
            repair,
            table_name,
            partition_action,
        })
    }

    pub fn parse_truncate(&mut self) -> Result<Statement, ParserError> {
        let table = self.parse_keyword(Keyword::TABLE);
        let table_name = self.parse_object_name()?;
        let mut partitions = None;
        if self.parse_keyword(Keyword::PARTITION) {
            self.expect_token(&Token::LParen)?;
            partitions = Some(self.parse_comma_separated(Parser::parse_expr)?);
            self.expect_token(&Token::RParen)?;
        }
        Ok(Statement::Truncate {
            table_name,
            partitions,
            table,
        })
    }

    pub fn parse_attach_database(&mut self) -> Result<Statement, ParserError> {
        let database = self.parse_keyword(Keyword::DATABASE);
        let database_file_name = self.parse_expr()?;
        self.expect_keyword(Keyword::AS)?;
        let schema_name = self.parse_identifier()?;
        Ok(Statement::AttachDatabase {
            database,
            schema_name,
            database_file_name,
        })
    }

    pub fn parse_analyze(&mut self) -> Result<Statement, ParserError> {
        self.expect_keyword(Keyword::TABLE)?;
        let table_name = self.parse_object_name()?;
        let mut for_columns = false;
        let mut cache_metadata = false;
        let mut noscan = false;
        let mut partitions = None;
        let mut compute_statistics = false;
        let mut columns = vec![];
        loop {
            match self.parse_one_of_keywords(&[
                Keyword::PARTITION,
                Keyword::FOR,
                Keyword::CACHE,
                Keyword::NOSCAN,
                Keyword::COMPUTE,
            ]) {
                Some(Keyword::PARTITION) => {
                    self.expect_token(&Token::LParen)?;
                    partitions = Some(self.parse_comma_separated(Parser::parse_expr)?);
                    self.expect_token(&Token::RParen)?;
                }
                Some(Keyword::NOSCAN) => noscan = true,
                Some(Keyword::FOR) => {
                    self.expect_keyword(Keyword::COLUMNS)?;

                    columns = self
                        .maybe_parse(|parser| {
                            parser.parse_comma_separated(Parser::parse_identifier)
                        })
                        .unwrap_or_default();
                    for_columns = true
                }
                Some(Keyword::CACHE) => {
                    self.expect_keyword(Keyword::METADATA)?;
                    cache_metadata = true
                }
                Some(Keyword::COMPUTE) => {
                    self.expect_keyword(Keyword::STATISTICS)?;
                    compute_statistics = true
                }
                _ => break,
            }
        }

        Ok(Statement::Analyze {
            table_name,
            for_columns,
            columns,
            partitions,
            cache_metadata,
            noscan,
            compute_statistics,
        })
    }

    /// Parse a new expression including wildcard & qualified wildcard
    pub fn parse_wildcard_expr(&mut self) -> Result<WildcardExpr, ParserError> {
        let index = self.index;

        let next_token = self.next_token();
        match next_token.token {
            t @ (Token::Word(_) | Token::SingleQuotedString(_)) => {
                if self.peek_token().token == Token::Period {
                    let mut id_parts: Vec<Ident> = vec![match t {
                        Token::Word(w) => w.to_ident(),
                        Token::SingleQuotedString(s) => Ident::with_quote('\'', s),
                        _ => unreachable!(), // We matched above
                    }];

                    while self.consume_token(&Token::Period) {
                        let next_token = self.next_token();
                        match next_token.token {
                            Token::Word(w) => id_parts.push(w.to_ident()),
                            Token::SingleQuotedString(s) => {
                                // SQLite has single-quoted identifiers
                                id_parts.push(Ident::with_quote('\'', s))
                            }
                            Token::Mul => {
                                return Ok(WildcardExpr::QualifiedWildcard(ObjectName(id_parts)));
                            }
                            _ => {
                                return self
                                    .expected("an identifier or a '*' after '.'", next_token);
                            }
                        }
                    }
                }
            }
            Token::Mul => {
                return Ok(WildcardExpr::Wildcard);
            }
            _ => (),
        };

        self.index = index;
        self.parse_expr().map(WildcardExpr::Expr)
    }

    /// Parse a new expression
    pub fn parse_expr(&mut self) -> Result<Expr, ParserError> {
        let _guard = self.recursion_counter.try_decrease()?;
        self.parse_subexpr(0)
    }

    /// Parse tokens until the precedence changes
    pub fn parse_subexpr(&mut self, precedence: u8) -> Result<Expr, ParserError> {
        debug!("parsing expr");
        let mut expr = self.parse_prefix()?;
        debug!("prefix: {:?}", expr);
        loop {
            let next_precedence = self.get_next_precedence()?;
            debug!("next precedence: {:?}", next_precedence);

            if precedence >= next_precedence {
                break;
            }

            expr = self.parse_infix(expr, next_precedence)?;
        }
        Ok(expr)
    }

    pub fn parse_interval_expr(&mut self) -> Result<Expr, ParserError> {
        let precedence = 0;
        let mut expr = self.parse_prefix()?;

        loop {
            let next_precedence = self.get_next_interval_precedence()?;

            if precedence >= next_precedence {
                break;
            }

            expr = self.parse_infix(expr, next_precedence)?;
        }

        Ok(expr)
    }

    /// Get the precedence of the next token
    /// With AND, OR, and XOR
    pub fn get_next_interval_precedence(&self) -> Result<u8, ParserError> {
        let token = self.peek_token();

        match token.token {
            Token::Word(w) if w.keyword == Keyword::AND => Ok(0),
            Token::Word(w) if w.keyword == Keyword::OR => Ok(0),
            Token::Word(w) if w.keyword == Keyword::XOR => Ok(0),
            _ => self.get_next_precedence(),
        }
    }

    pub fn parse_assert(&mut self) -> Result<Statement, ParserError> {
        let condition = self.parse_expr()?;
        let message = if self.parse_keyword(Keyword::AS) {
            Some(self.parse_expr()?)
        } else {
            None
        };

        Ok(Statement::Assert { condition, message })
    }

    pub fn parse_savepoint(&mut self) -> Result<Statement, ParserError> {
        let name = self.parse_identifier()?;
        Ok(Statement::Savepoint { name })
    }

    pub fn parse_release(&mut self) -> Result<Statement, ParserError> {
        let _ = self.parse_keyword(Keyword::SAVEPOINT);
        let name = self.parse_identifier()?;

        Ok(Statement::ReleaseSavepoint { name })
    }

    /// Parse an expression prefix
    pub fn parse_prefix(&mut self) -> Result<Expr, ParserError> {
        // allow the dialect to override prefix parsing
        if let Some(prefix) = self.dialect.parse_prefix(self) {
            return prefix;
        }

        // PostgreSQL allows any string literal to be preceded by a type name, indicating that the
        // string literal represents a literal of that type. Some examples:
        //
        //      DATE '2020-05-20'
        //      TIMESTAMP WITH TIME ZONE '2020-05-20 7:43:54'
        //      BOOL 'true'
        //
        // The first two are standard SQL, while the latter is a PostgreSQL extension. Complicating
        // matters is the fact that INTERVAL string literals may optionally be followed by special
        // keywords, e.g.:
        //
        //      INTERVAL '7' DAY
        //
        // Note also that naively `SELECT date` looks like a syntax error because the `date` type
        // name is not followed by a string literal, but in fact in PostgreSQL it is a valid
        // expression that should parse as the column name "date".
        let loc = self.peek_token().location;
        return_ok_if_some!(self.maybe_parse(|parser| {
            match parser.parse_data_type()? {
                DataType::Interval => parser.parse_interval(),
                // PostgreSQL allows almost any identifier to be used as custom data type name,
                // and we support that in `parse_data_type()`. But unlike Postgres we don't
                // have a list of globally reserved keywords (since they vary across dialects),
                // so given `NOT 'a' LIKE 'b'`, we'd accept `NOT` as a possible custom data type
                // name, resulting in `NOT 'a'` being recognized as a `TypedString` instead of
                // an unary negation `NOT ('a' LIKE 'b')`. To solve this, we don't accept the
                // `type 'string'` syntax for the custom data types at all.
                DataType::Custom(..) => parser_err!("dummy", loc),
                data_type => Ok(Expr::TypedString {
                    data_type,
                    value: parser.parse_literal_string()?,
                }),
            }
        }));

        let next_token = self.next_token();
        let expr = match next_token.token {
            Token::Word(w) => match w.keyword {
                Keyword::TRUE | Keyword::FALSE | Keyword::NULL => {
                    self.prev_token();
                    Ok(Expr::Value(self.parse_value()?))
                }
                Keyword::CURRENT_CATALOG
                | Keyword::CURRENT_USER
                | Keyword::SESSION_USER
                | Keyword::USER
                    if dialect_of!(self is PostgreSqlDialect | GenericDialect) =>
                {
                    Ok(Expr::Function(Function {
                        name: ObjectName(vec![w.to_ident()]),
                        args: vec![],
                        null_treatment: None,
                        filter: None,
                        over: None,
                        distinct: false,
                        special: true,
                        order_by: vec![],
                    }))
                }
                Keyword::CURRENT_TIMESTAMP
                | Keyword::CURRENT_TIME
                | Keyword::CURRENT_DATE
                | Keyword::LOCALTIME
                | Keyword::LOCALTIMESTAMP => {
                    self.parse_time_functions(ObjectName(vec![w.to_ident()]))
                }
                Keyword::CASE => self.parse_case_expr(),
                Keyword::CONVERT => self.parse_convert_expr(),
                Keyword::CAST => self.parse_cast_expr(),
                Keyword::TRY_CAST => self.parse_try_cast_expr(),
                Keyword::SAFE_CAST => self.parse_safe_cast_expr(),
                Keyword::EXISTS => self.parse_exists_expr(false),
                Keyword::EXTRACT => self.parse_extract_expr(),
                Keyword::CEIL => self.parse_ceil_floor_expr(true),
                Keyword::FLOOR => self.parse_ceil_floor_expr(false),
                Keyword::POSITION if self.peek_token().token == Token::LParen => {
                    self.parse_position_expr()
                }
                Keyword::SUBSTRING => self.parse_substring_expr(),
                Keyword::OVERLAY => self.parse_overlay_expr(),
                Keyword::TRIM => self.parse_trim_expr(),
                Keyword::INTERVAL => self.parse_interval(),
                Keyword::LISTAGG => self.parse_listagg_expr(),
                // Treat ARRAY[1,2,3] as an array [1,2,3], otherwise try as subquery or a function call
                Keyword::ARRAY if self.peek_token() == Token::LBracket => {
                    self.expect_token(&Token::LBracket)?;
                    self.parse_array_expr(true)
                }
                Keyword::ARRAY
                    if self.peek_token() == Token::LParen
                        && !dialect_of!(self is ClickHouseDialect) =>
                {
                    self.expect_token(&Token::LParen)?;
                    self.parse_array_subquery()
                }
                Keyword::ARRAY_AGG => self.parse_array_agg_expr(),
                Keyword::NOT => self.parse_not(),
                Keyword::MATCH if dialect_of!(self is MySqlDialect | GenericDialect) => {
                    self.parse_match_against()
                }
                Keyword::STRUCT if dialect_of!(self is BigQueryDialect | GenericDialect) => {
                    self.prev_token();
                    self.parse_bigquery_struct_literal()
                }
                // Here `w` is a word, check if it's a part of a multi-part
                // identifier, a function call, or a simple identifier:
                _ => match self.peek_token().token {
                    Token::LParen | Token::Period => {
                        let mut id_parts: Vec<Ident> = vec![w.to_ident()];
                        while self.consume_token(&Token::Period) {
                            let next_token = self.next_token();
                            match next_token.token {
                                Token::Word(w) => id_parts.push(w.to_ident()),
                                Token::SingleQuotedString(s) => {
                                    id_parts.push(Ident::with_quote('\'', s))
                                }
                                _ => {
                                    return self
                                        .expected("an identifier or a '*' after '.'", next_token);
                                }
                            }
                        }

                        if self.consume_token(&Token::LParen) {
                            self.prev_token();
                            self.parse_function(ObjectName(id_parts))
                        } else {
                            Ok(Expr::CompoundIdentifier(id_parts))
                        }
                    }
                    // string introducer https://dev.mysql.com/doc/refman/8.0/en/charset-introducer.html
                    Token::SingleQuotedString(_)
                    | Token::DoubleQuotedString(_)
                    | Token::HexStringLiteral(_)
                        if w.value.starts_with('_') =>
                    {
                        Ok(Expr::IntroducedString {
                            introducer: w.value,
                            value: self.parse_introduced_string_value()?,
                        })
                    }
                    _ => Ok(Expr::Identifier(w.to_ident())),
                },
            }, // End of Token::Word
            // array `[1, 2, 3]`
            Token::LBracket => self.parse_array_expr(false),
            tok @ Token::Minus | tok @ Token::Plus => {
                let op = if tok == Token::Plus {
                    UnaryOperator::Plus
                } else {
                    UnaryOperator::Minus
                };
                Ok(Expr::UnaryOp {
                    op,
                    expr: Box::new(self.parse_subexpr(Self::MUL_DIV_MOD_OP_PREC)?),
                })
            }
            tok @ Token::DoubleExclamationMark
            | tok @ Token::PGSquareRoot
            | tok @ Token::PGCubeRoot
            | tok @ Token::AtSign
            | tok @ Token::Tilde
                if dialect_of!(self is PostgreSqlDialect) =>
            {
                let op = match tok {
                    Token::DoubleExclamationMark => UnaryOperator::PGPrefixFactorial,
                    Token::PGSquareRoot => UnaryOperator::PGSquareRoot,
                    Token::PGCubeRoot => UnaryOperator::PGCubeRoot,
                    Token::AtSign => UnaryOperator::PGAbs,
                    Token::Tilde => UnaryOperator::PGBitwiseNot,
                    _ => unreachable!(),
                };
                Ok(Expr::UnaryOp {
                    op,
                    expr: Box::new(self.parse_subexpr(Self::PLUS_MINUS_PREC)?),
                })
            }
            Token::EscapedStringLiteral(_) if dialect_of!(self is PostgreSqlDialect | GenericDialect) =>
            {
                self.prev_token();
                Ok(Expr::Value(self.parse_value()?))
            }
            Token::Number(_, _)
            | Token::SingleQuotedString(_)
            | Token::DoubleQuotedString(_)
            | Token::DollarQuotedString(_)
            | Token::SingleQuotedByteStringLiteral(_)
            | Token::DoubleQuotedByteStringLiteral(_)
            | Token::RawStringLiteral(_)
            | Token::NationalStringLiteral(_)
            | Token::HexStringLiteral(_) => {
                self.prev_token();
                Ok(Expr::Value(self.parse_value()?))
            }
            Token::LParen => {
                let expr =
                    if self.parse_keyword(Keyword::SELECT) || self.parse_keyword(Keyword::WITH) {
                        self.prev_token();
                        Expr::Subquery(Box::new(self.parse_query()?))
                    } else {
                        let exprs = self.parse_comma_separated(Parser::parse_expr)?;
                        match exprs.len() {
                            0 => unreachable!(), // parse_comma_separated ensures 1 or more
                            1 => Expr::Nested(Box::new(exprs.into_iter().next().unwrap())),
                            _ => Expr::Tuple(exprs),
                        }
                    };
                self.expect_token(&Token::RParen)?;
                if !self.consume_token(&Token::Period) {
                    Ok(expr)
                } else {
                    let tok = self.next_token();
                    let key = match tok.token {
                        Token::Word(word) => word.to_ident(),
                        _ => {
                            return parser_err!(
                                format!("Expected identifier, found: {tok}"),
                                tok.location
                            )
                        }
                    };
                    Ok(Expr::CompositeAccess {
                        expr: Box::new(expr),
                        key,
                    })
                }
            }
            Token::Placeholder(_) | Token::Colon | Token::AtSign => {
                self.prev_token();
                Ok(Expr::Value(self.parse_value()?))
            }
            _ => self.expected("an expression:", next_token),
        }?;

        if self.parse_keyword(Keyword::COLLATE) {
            Ok(Expr::Collate {
                expr: Box::new(expr),
                collation: self.parse_object_name()?,
            })
        } else {
            Ok(expr)
        }
    }

    pub fn parse_function(&mut self, name: ObjectName) -> Result<Expr, ParserError> {
        self.expect_token(&Token::LParen)?;
        let distinct = self.parse_all_or_distinct()?.is_some();
        let (args, order_by) = self.parse_optional_args_with_orderby()?;
        let filter = if self.dialect.supports_filter_during_aggregation()
            && self.parse_keyword(Keyword::FILTER)
            && self.consume_token(&Token::LParen)
            && self.parse_keyword(Keyword::WHERE)
        {
            let filter = Some(Box::new(self.parse_expr()?));
            self.expect_token(&Token::RParen)?;
            filter
        } else {
            None
        };
        let null_treatment = match self.parse_one_of_keywords(&[Keyword::RESPECT, Keyword::IGNORE])
        {
            Some(keyword) => {
                self.expect_keyword(Keyword::NULLS)?;

                match keyword {
                    Keyword::RESPECT => Some(NullTreatment::RespectNulls),
                    Keyword::IGNORE => Some(NullTreatment::IgnoreNulls),
                    _ => None,
                }
            }
            None => None,
        };
        let over = if self.parse_keyword(Keyword::OVER) {
            if self.consume_token(&Token::LParen) {
                let window_spec = self.parse_window_spec()?;
                Some(WindowType::WindowSpec(window_spec))
            } else {
                Some(WindowType::NamedWindow(self.parse_identifier()?))
            }
        } else {
            None
        };
        Ok(Expr::Function(Function {
            name,
            args,
            null_treatment,
            filter,
            over,
            distinct,
            special: false,
            order_by,
        }))
    }

    pub fn parse_time_functions(&mut self, name: ObjectName) -> Result<Expr, ParserError> {
        let (args, order_by, special) = if self.consume_token(&Token::LParen) {
            let (args, order_by) = self.parse_optional_args_with_orderby()?;
            (args, order_by, false)
        } else {
            (vec![], vec![], true)
        };
        Ok(Expr::Function(Function {
            name,
            args,
            null_treatment: None,
            filter: None,
            over: None,
            distinct: false,
            special,
            order_by,
        }))
    }

    pub fn parse_window_frame_units(&mut self) -> Result<WindowFrameUnits, ParserError> {
        let next_token = self.next_token();
        match &next_token.token {
            Token::Word(w) => match w.keyword {
                Keyword::ROWS => Ok(WindowFrameUnits::Rows),
                Keyword::RANGE => Ok(WindowFrameUnits::Range),
                Keyword::GROUPS => Ok(WindowFrameUnits::Groups),
                _ => self.expected("ROWS, RANGE, GROUPS", next_token)?,
            },
            _ => self.expected("ROWS, RANGE, GROUPS", next_token),
        }
    }

    pub fn parse_window_frame(&mut self) -> Result<WindowFrame, ParserError> {
        let units = self.parse_window_frame_units()?;
        let (start_bound, end_bound) = if self.parse_keyword(Keyword::BETWEEN) {
            let start_bound = self.parse_window_frame_bound()?;
            self.expect_keyword(Keyword::AND)?;
            let end_bound = Some(self.parse_window_frame_bound()?);
            (start_bound, end_bound)
        } else {
            (self.parse_window_frame_bound()?, None)
        };
        Ok(WindowFrame {
            units,
            start_bound,
            end_bound,
        })
    }

    /// Parse `CURRENT ROW` or `{ <positive number> | UNBOUNDED } { PRECEDING | FOLLOWING }`
    pub fn parse_window_frame_bound(&mut self) -> Result<WindowFrameBound, ParserError> {
        if self.parse_keywords(&[Keyword::CURRENT, Keyword::ROW]) {
            Ok(WindowFrameBound::CurrentRow)
        } else {
            let rows = if self.parse_keyword(Keyword::UNBOUNDED) {
                None
            } else {
                Some(Box::new(match self.peek_token().token {
                    Token::SingleQuotedString(_) => self.parse_interval()?,
                    _ => self.parse_expr()?,
                }))
            };
            if self.parse_keyword(Keyword::PRECEDING) {
                Ok(WindowFrameBound::Preceding(rows))
            } else if self.parse_keyword(Keyword::FOLLOWING) {
                Ok(WindowFrameBound::Following(rows))
            } else {
                self.expected("PRECEDING or FOLLOWING", self.peek_token())
            }
        }
    }

    /// parse a group by expr. a group by expr can be one of group sets, roll up, cube, or simple
    /// expr.
    fn parse_group_by_expr(&mut self) -> Result<Expr, ParserError> {
        if self.dialect.supports_group_by_expr() {
            if self.parse_keywords(&[Keyword::GROUPING, Keyword::SETS]) {
                self.expect_token(&Token::LParen)?;
                let result = self.parse_comma_separated(|p| p.parse_tuple(false, true))?;
                self.expect_token(&Token::RParen)?;
                Ok(Expr::GroupingSets(result))
            } else if self.parse_keyword(Keyword::CUBE) {
                self.expect_token(&Token::LParen)?;
                let result = self.parse_comma_separated(|p| p.parse_tuple(true, true))?;
                self.expect_token(&Token::RParen)?;
                Ok(Expr::Cube(result))
            } else if self.parse_keyword(Keyword::ROLLUP) {
                self.expect_token(&Token::LParen)?;
                let result = self.parse_comma_separated(|p| p.parse_tuple(true, true))?;
                self.expect_token(&Token::RParen)?;
                Ok(Expr::Rollup(result))
            } else {
                self.parse_expr()
            }
        } else {
            // TODO parse rollup for other dialects
            self.parse_expr()
        }
    }

    /// parse a tuple with `(` and `)`.
    /// If `lift_singleton` is true, then a singleton tuple is lifted to a tuple of length 1, otherwise it will fail.
    /// If `allow_empty` is true, then an empty tuple is allowed.
    fn parse_tuple(
        &mut self,
        lift_singleton: bool,
        allow_empty: bool,
    ) -> Result<Vec<Expr>, ParserError> {
        if lift_singleton {
            if self.consume_token(&Token::LParen) {
                let result = if allow_empty && self.consume_token(&Token::RParen) {
                    vec![]
                } else {
                    let result = self.parse_comma_separated(Parser::parse_expr)?;
                    self.expect_token(&Token::RParen)?;
                    result
                };
                Ok(result)
            } else {
                Ok(vec![self.parse_expr()?])
            }
        } else {
            self.expect_token(&Token::LParen)?;
            let result = if allow_empty && self.consume_token(&Token::RParen) {
                vec![]
            } else {
                let result = self.parse_comma_separated(Parser::parse_expr)?;
                self.expect_token(&Token::RParen)?;
                result
            };
            Ok(result)
        }
    }

    pub fn parse_case_expr(&mut self) -> Result<Expr, ParserError> {
        let mut operand = None;
        if !self.parse_keyword(Keyword::WHEN) {
            operand = Some(Box::new(self.parse_expr()?));
            self.expect_keyword(Keyword::WHEN)?;
        }
        let mut conditions = vec![];
        let mut results = vec![];
        loop {
            conditions.push(self.parse_expr()?);
            self.expect_keyword(Keyword::THEN)?;
            results.push(self.parse_expr()?);
            if !self.parse_keyword(Keyword::WHEN) {
                break;
            }
        }
        let else_result = if self.parse_keyword(Keyword::ELSE) {
            Some(Box::new(self.parse_expr()?))
        } else {
            None
        };
        self.expect_keyword(Keyword::END)?;
        Ok(Expr::Case {
            operand,
            conditions,
            results,
            else_result,
        })
    }

    pub fn parse_optional_cast_format(&mut self) -> Result<Option<CastFormat>, ParserError> {
        if self.parse_keyword(Keyword::FORMAT) {
            let value = self.parse_value()?;
            if self.parse_keywords(&[Keyword::AT, Keyword::TIME, Keyword::ZONE]) {
                Ok(Some(CastFormat::ValueAtTimeZone(
                    value,
                    self.parse_value()?,
                )))
            } else {
                Ok(Some(CastFormat::Value(value)))
            }
        } else {
            Ok(None)
        }
    }

    /// mssql-like convert function
    fn parse_mssql_convert(&mut self) -> Result<Expr, ParserError> {
        self.expect_token(&Token::LParen)?;
        let data_type = self.parse_data_type()?;
        self.expect_token(&Token::Comma)?;
        let expr = self.parse_expr()?;
        self.expect_token(&Token::RParen)?;
        Ok(Expr::Convert {
            expr: Box::new(expr),
            data_type: Some(data_type),
            charset: None,
            target_before_value: true,
        })
    }

    /// Parse a SQL CONVERT function:
    ///  - `CONVERT('héhé' USING utf8mb4)` (MySQL)
    ///  - `CONVERT('héhé', CHAR CHARACTER SET utf8mb4)` (MySQL)
    ///  - `CONVERT(DECIMAL(10, 5), 42)` (MSSQL) - the type comes first
    pub fn parse_convert_expr(&mut self) -> Result<Expr, ParserError> {
        if self.dialect.convert_type_before_value() {
            return self.parse_mssql_convert();
        }
        self.expect_token(&Token::LParen)?;
        let expr = self.parse_expr()?;
        if self.parse_keyword(Keyword::USING) {
            let charset = self.parse_object_name()?;
            self.expect_token(&Token::RParen)?;
            return Ok(Expr::Convert {
                expr: Box::new(expr),
                data_type: None,
                charset: Some(charset),
                target_before_value: false,
            });
        }
        self.expect_token(&Token::Comma)?;
        let data_type = self.parse_data_type()?;
        let charset = if self.parse_keywords(&[Keyword::CHARACTER, Keyword::SET]) {
            Some(self.parse_object_name()?)
        } else {
            None
        };
        self.expect_token(&Token::RParen)?;
        Ok(Expr::Convert {
            expr: Box::new(expr),
            data_type: Some(data_type),
            charset,
            target_before_value: false,
        })
    }

    /// Parse a SQL CAST function e.g. `CAST(expr AS FLOAT)`
    pub fn parse_cast_expr(&mut self) -> Result<Expr, ParserError> {
        self.expect_token(&Token::LParen)?;
        let expr = self.parse_expr()?;
        self.expect_keyword(Keyword::AS)?;
        let data_type = self.parse_data_type()?;
        let format = self.parse_optional_cast_format()?;
        self.expect_token(&Token::RParen)?;
        Ok(Expr::Cast {
            expr: Box::new(expr),
            data_type,
            format,
        })
    }

    /// Parse a SQL TRY_CAST function e.g. `TRY_CAST(expr AS FLOAT)`
    pub fn parse_try_cast_expr(&mut self) -> Result<Expr, ParserError> {
        self.expect_token(&Token::LParen)?;
        let expr = self.parse_expr()?;
        self.expect_keyword(Keyword::AS)?;
        let data_type = self.parse_data_type()?;
        let format = self.parse_optional_cast_format()?;
        self.expect_token(&Token::RParen)?;
        Ok(Expr::TryCast {
            expr: Box::new(expr),
            data_type,
            format,
        })
    }

    /// Parse a BigQuery SAFE_CAST function e.g. `SAFE_CAST(expr AS FLOAT64)`
    pub fn parse_safe_cast_expr(&mut self) -> Result<Expr, ParserError> {
        self.expect_token(&Token::LParen)?;
        let expr = self.parse_expr()?;
        self.expect_keyword(Keyword::AS)?;
        let data_type = self.parse_data_type()?;
        let format = self.parse_optional_cast_format()?;
        self.expect_token(&Token::RParen)?;
        Ok(Expr::SafeCast {
            expr: Box::new(expr),
            data_type,
            format,
        })
    }

    /// Parse a SQL EXISTS expression e.g. `WHERE EXISTS(SELECT ...)`.
    pub fn parse_exists_expr(&mut self, negated: bool) -> Result<Expr, ParserError> {
        self.expect_token(&Token::LParen)?;
        let exists_node = Expr::Exists {
            negated,
            subquery: Box::new(self.parse_query()?),
        };
        self.expect_token(&Token::RParen)?;
        Ok(exists_node)
    }

    pub fn parse_extract_expr(&mut self) -> Result<Expr, ParserError> {
        self.expect_token(&Token::LParen)?;
        let field = self.parse_date_time_field()?;
        self.expect_keyword(Keyword::FROM)?;
        let expr = self.parse_expr()?;
        self.expect_token(&Token::RParen)?;
        Ok(Expr::Extract {
            field,
            expr: Box::new(expr),
        })
    }

    pub fn parse_ceil_floor_expr(&mut self, is_ceil: bool) -> Result<Expr, ParserError> {
        self.expect_token(&Token::LParen)?;
        let expr = self.parse_expr()?;
        // Parse `CEIL/FLOOR(expr)`
        let mut field = DateTimeField::NoDateTime;
        let keyword_to = self.parse_keyword(Keyword::TO);
        if keyword_to {
            // Parse `CEIL/FLOOR(expr TO DateTimeField)`
            field = self.parse_date_time_field()?;
        }
        self.expect_token(&Token::RParen)?;
        if is_ceil {
            Ok(Expr::Ceil {
                expr: Box::new(expr),
                field,
            })
        } else {
            Ok(Expr::Floor {
                expr: Box::new(expr),
                field,
            })
        }
    }

    pub fn parse_position_expr(&mut self) -> Result<Expr, ParserError> {
        // PARSE SELECT POSITION('@' in field)
        self.expect_token(&Token::LParen)?;

        // Parse the subexpr till the IN keyword
        let expr = self.parse_subexpr(Self::BETWEEN_PREC)?;
        if self.parse_keyword(Keyword::IN) {
            let from = self.parse_expr()?;
            self.expect_token(&Token::RParen)?;
            Ok(Expr::Position {
                expr: Box::new(expr),
                r#in: Box::new(from),
            })
        } else {
            parser_err!(
                "Position function must include IN keyword".to_string(),
                self.peek_token().location
            )
        }
    }

    pub fn parse_substring_expr(&mut self) -> Result<Expr, ParserError> {
        if self.dialect.supports_substring_from_for_expr() {
            // PARSE SUBSTRING (EXPR [FROM 1] [FOR 3])
            self.expect_token(&Token::LParen)?;
            let expr = self.parse_expr()?;
            let mut from_expr = None;
            if self.parse_keyword(Keyword::FROM) || self.consume_token(&Token::Comma) {
                from_expr = Some(self.parse_expr()?);
            }

            let mut to_expr = None;
            if self.parse_keyword(Keyword::FOR) || self.consume_token(&Token::Comma) {
                to_expr = Some(self.parse_expr()?);
            }
            self.expect_token(&Token::RParen)?;

            Ok(Expr::Substring {
                expr: Box::new(expr),
                substring_from: from_expr.map(Box::new),
                substring_for: to_expr.map(Box::new),
                special: false,
            })
        } else {
            // PARSE SUBSTRING(EXPR, start, length)
            self.expect_token(&Token::LParen)?;
            let expr = self.parse_expr()?;

            self.expect_token(&Token::Comma)?;
            let from_expr = Some(self.parse_expr()?);

            self.expect_token(&Token::Comma)?;
            let to_expr = Some(self.parse_expr()?);

            self.expect_token(&Token::RParen)?;

            Ok(Expr::Substring {
                expr: Box::new(expr),
                substring_from: from_expr.map(Box::new),
                substring_for: to_expr.map(Box::new),
                special: true,
            })
        }
    }

    pub fn parse_overlay_expr(&mut self) -> Result<Expr, ParserError> {
        // PARSE OVERLAY (EXPR PLACING EXPR FROM 1 [FOR 3])
        self.expect_token(&Token::LParen)?;
        let expr = self.parse_expr()?;
        self.expect_keyword(Keyword::PLACING)?;
        let what_expr = self.parse_expr()?;
        self.expect_keyword(Keyword::FROM)?;
        let from_expr = self.parse_expr()?;
        let mut for_expr = None;
        if self.parse_keyword(Keyword::FOR) {
            for_expr = Some(self.parse_expr()?);
        }
        self.expect_token(&Token::RParen)?;

        Ok(Expr::Overlay {
            expr: Box::new(expr),
            overlay_what: Box::new(what_expr),
            overlay_from: Box::new(from_expr),
            overlay_for: for_expr.map(Box::new),
        })
    }

    /// ```sql
    /// TRIM ([WHERE] ['text' FROM] 'text')
    /// TRIM ('text')
    /// TRIM(<expr>, [, characters]) -- only Snowflake or BigQuery
    /// ```
    pub fn parse_trim_expr(&mut self) -> Result<Expr, ParserError> {
        self.expect_token(&Token::LParen)?;
        let mut trim_where = None;
        if let Token::Word(word) = self.peek_token().token {
            if [Keyword::BOTH, Keyword::LEADING, Keyword::TRAILING]
                .iter()
                .any(|d| word.keyword == *d)
            {
                trim_where = Some(self.parse_trim_where()?);
            }
        }
        let expr = self.parse_expr()?;
        if self.parse_keyword(Keyword::FROM) {
            let trim_what = Box::new(expr);
            let expr = self.parse_expr()?;
            self.expect_token(&Token::RParen)?;
            Ok(Expr::Trim {
                expr: Box::new(expr),
                trim_where,
                trim_what: Some(trim_what),
                trim_characters: None,
            })
        } else if self.consume_token(&Token::Comma)
            && dialect_of!(self is SnowflakeDialect | BigQueryDialect | GenericDialect)
        {
            let characters = self.parse_comma_separated(Parser::parse_expr)?;
            self.expect_token(&Token::RParen)?;
            Ok(Expr::Trim {
                expr: Box::new(expr),
                trim_where: None,
                trim_what: None,
                trim_characters: Some(characters),
            })
        } else {
            self.expect_token(&Token::RParen)?;
            Ok(Expr::Trim {
                expr: Box::new(expr),
                trim_where,
                trim_what: None,
                trim_characters: None,
            })
        }
    }

    pub fn parse_trim_where(&mut self) -> Result<TrimWhereField, ParserError> {
        let next_token = self.next_token();
        match &next_token.token {
            Token::Word(w) => match w.keyword {
                Keyword::BOTH => Ok(TrimWhereField::Both),
                Keyword::LEADING => Ok(TrimWhereField::Leading),
                Keyword::TRAILING => Ok(TrimWhereField::Trailing),
                _ => self.expected("trim_where field", next_token)?,
            },
            _ => self.expected("trim_where field", next_token),
        }
    }

    /// Parses an array expression `[ex1, ex2, ..]`
    /// if `named` is `true`, came from an expression like  `ARRAY[ex1, ex2]`
    pub fn parse_array_expr(&mut self, named: bool) -> Result<Expr, ParserError> {
        if self.peek_token().token == Token::RBracket {
            let _ = self.next_token(); // consume ]
            Ok(Expr::Array(Array {
                elem: vec![],
                named,
            }))
        } else {
            let exprs = self.parse_comma_separated(Parser::parse_expr)?;
            self.expect_token(&Token::RBracket)?;
            Ok(Expr::Array(Array { elem: exprs, named }))
        }
    }

    // Parses an array constructed from a subquery
    pub fn parse_array_subquery(&mut self) -> Result<Expr, ParserError> {
        let query = self.parse_query()?;
        self.expect_token(&Token::RParen)?;
        Ok(Expr::ArraySubquery(Box::new(query)))
    }

    /// Parse a SQL LISTAGG expression, e.g. `LISTAGG(...) WITHIN GROUP (ORDER BY ...)`.
    pub fn parse_listagg_expr(&mut self) -> Result<Expr, ParserError> {
        self.expect_token(&Token::LParen)?;
        let distinct = self.parse_all_or_distinct()?.is_some();
        let expr = Box::new(self.parse_expr()?);
        // While ANSI SQL would would require the separator, Redshift makes this optional. Here we
        // choose to make the separator optional as this provides the more general implementation.
        let separator = if self.consume_token(&Token::Comma) {
            Some(Box::new(self.parse_expr()?))
        } else {
            None
        };
        let on_overflow = if self.parse_keywords(&[Keyword::ON, Keyword::OVERFLOW]) {
            if self.parse_keyword(Keyword::ERROR) {
                Some(ListAggOnOverflow::Error)
            } else {
                self.expect_keyword(Keyword::TRUNCATE)?;
                let filler = match self.peek_token().token {
                    Token::Word(w)
                        if w.keyword == Keyword::WITH || w.keyword == Keyword::WITHOUT =>
                    {
                        None
                    }
                    Token::SingleQuotedString(_)
                    | Token::EscapedStringLiteral(_)
                    | Token::NationalStringLiteral(_)
                    | Token::HexStringLiteral(_) => Some(Box::new(self.parse_expr()?)),
                    _ => self.expected(
                        "either filler, WITH, or WITHOUT in LISTAGG",
                        self.peek_token(),
                    )?,
                };
                let with_count = self.parse_keyword(Keyword::WITH);
                if !with_count && !self.parse_keyword(Keyword::WITHOUT) {
                    self.expected("either WITH or WITHOUT in LISTAGG", self.peek_token())?;
                }
                self.expect_keyword(Keyword::COUNT)?;
                Some(ListAggOnOverflow::Truncate { filler, with_count })
            }
        } else {
            None
        };
        self.expect_token(&Token::RParen)?;
        // Once again ANSI SQL requires WITHIN GROUP, but Redshift does not. Again we choose the
        // more general implementation.
        let within_group = if self.parse_keywords(&[Keyword::WITHIN, Keyword::GROUP]) {
            self.expect_token(&Token::LParen)?;
            self.expect_keywords(&[Keyword::ORDER, Keyword::BY])?;
            let order_by_expr = self.parse_comma_separated(Parser::parse_order_by_expr)?;
            self.expect_token(&Token::RParen)?;
            order_by_expr
        } else {
            vec![]
        };
        Ok(Expr::ListAgg(ListAgg {
            distinct,
            expr,
            separator,
            on_overflow,
            within_group,
        }))
    }

    pub fn parse_array_agg_expr(&mut self) -> Result<Expr, ParserError> {
        self.expect_token(&Token::LParen)?;
        let distinct = self.parse_keyword(Keyword::DISTINCT);
        let expr = Box::new(self.parse_expr()?);
        // ANSI SQL and BigQuery define ORDER BY inside function.
        if !self.dialect.supports_within_after_array_aggregation() {
            let order_by = if self.parse_keywords(&[Keyword::ORDER, Keyword::BY]) {
                Some(self.parse_comma_separated(Parser::parse_order_by_expr)?)
            } else {
                None
            };
            let limit = if self.parse_keyword(Keyword::LIMIT) {
                self.parse_limit()?.map(Box::new)
            } else {
                None
            };
            self.expect_token(&Token::RParen)?;
            return Ok(Expr::ArrayAgg(ArrayAgg {
                distinct,
                expr,
                order_by,
                limit,
                within_group: false,
            }));
        }
        // Snowflake defines ORDER BY in within group instead of inside the function like
        // ANSI SQL.
        self.expect_token(&Token::RParen)?;
        let within_group = if self.parse_keywords(&[Keyword::WITHIN, Keyword::GROUP]) {
            self.expect_token(&Token::LParen)?;
            let order_by = if self.parse_keywords(&[Keyword::ORDER, Keyword::BY]) {
                Some(self.parse_comma_separated(Parser::parse_order_by_expr)?)
            } else {
                None
            };
            self.expect_token(&Token::RParen)?;
            order_by
        } else {
            None
        };

        Ok(Expr::ArrayAgg(ArrayAgg {
            distinct,
            expr,
            order_by: within_group,
            limit: None,
            within_group: true,
        }))
    }

    // This function parses date/time fields for the EXTRACT function-like
    // operator, interval qualifiers, and the ceil/floor operations.
    // EXTRACT supports a wider set of date/time fields than interval qualifiers,
    // so this function may need to be split in two.
    pub fn parse_date_time_field(&mut self) -> Result<DateTimeField, ParserError> {
        let next_token = self.next_token();
        match &next_token.token {
            Token::Word(w) => match w.keyword {
                Keyword::YEAR => Ok(DateTimeField::Year),
                Keyword::MONTH => Ok(DateTimeField::Month),
                Keyword::WEEK => Ok(DateTimeField::Week),
                Keyword::DAY => Ok(DateTimeField::Day),
                Keyword::DAYOFWEEK => Ok(DateTimeField::DayOfWeek),
                Keyword::DAYOFYEAR => Ok(DateTimeField::DayOfYear),
                Keyword::DATE => Ok(DateTimeField::Date),
                Keyword::HOUR => Ok(DateTimeField::Hour),
                Keyword::MINUTE => Ok(DateTimeField::Minute),
                Keyword::SECOND => Ok(DateTimeField::Second),
                Keyword::CENTURY => Ok(DateTimeField::Century),
                Keyword::DECADE => Ok(DateTimeField::Decade),
                Keyword::DOY => Ok(DateTimeField::Doy),
                Keyword::DOW => Ok(DateTimeField::Dow),
                Keyword::EPOCH => Ok(DateTimeField::Epoch),
                Keyword::ISODOW => Ok(DateTimeField::Isodow),
                Keyword::ISOYEAR => Ok(DateTimeField::Isoyear),
                Keyword::ISOWEEK => Ok(DateTimeField::IsoWeek),
                Keyword::JULIAN => Ok(DateTimeField::Julian),
                Keyword::MICROSECOND => Ok(DateTimeField::Microsecond),
                Keyword::MICROSECONDS => Ok(DateTimeField::Microseconds),
                Keyword::MILLENIUM => Ok(DateTimeField::Millenium),
                Keyword::MILLENNIUM => Ok(DateTimeField::Millennium),
                Keyword::MILLISECOND => Ok(DateTimeField::Millisecond),
                Keyword::MILLISECONDS => Ok(DateTimeField::Milliseconds),
                Keyword::NANOSECOND => Ok(DateTimeField::Nanosecond),
                Keyword::NANOSECONDS => Ok(DateTimeField::Nanoseconds),
                Keyword::QUARTER => Ok(DateTimeField::Quarter),
                Keyword::TIME => Ok(DateTimeField::Time),
                Keyword::TIMEZONE => Ok(DateTimeField::Timezone),
                Keyword::TIMEZONE_HOUR => Ok(DateTimeField::TimezoneHour),
                Keyword::TIMEZONE_MINUTE => Ok(DateTimeField::TimezoneMinute),
                _ => self.expected("date/time field", next_token),
            },
            _ => self.expected("date/time field", next_token),
        }
    }

    pub fn parse_not(&mut self) -> Result<Expr, ParserError> {
        match self.peek_token().token {
            Token::Word(w) => match w.keyword {
                Keyword::EXISTS => {
                    let negated = true;
                    let _ = self.parse_keyword(Keyword::EXISTS);
                    self.parse_exists_expr(negated)
                }
                _ => Ok(Expr::UnaryOp {
                    op: UnaryOperator::Not,
                    expr: Box::new(self.parse_subexpr(Self::UNARY_NOT_PREC)?),
                }),
            },
            _ => Ok(Expr::UnaryOp {
                op: UnaryOperator::Not,
                expr: Box::new(self.parse_subexpr(Self::UNARY_NOT_PREC)?),
            }),
        }
    }

    /// Parses fulltext expressions [(1)]
    ///
    /// # Errors
    /// This method will raise an error if the column list is empty or with invalid identifiers,
    /// the match expression is not a literal string, or if the search modifier is not valid.
    ///
    /// [(1)]: Expr::MatchAgainst
    pub fn parse_match_against(&mut self) -> Result<Expr, ParserError> {
        let columns = self.parse_parenthesized_column_list(Mandatory, false)?;

        self.expect_keyword(Keyword::AGAINST)?;

        self.expect_token(&Token::LParen)?;

        // MySQL is too permissive about the value, IMO we can't validate it perfectly on syntax level.
        let match_value = self.parse_value()?;

        let in_natural_language_mode_keywords = &[
            Keyword::IN,
            Keyword::NATURAL,
            Keyword::LANGUAGE,
            Keyword::MODE,
        ];

        let with_query_expansion_keywords = &[Keyword::WITH, Keyword::QUERY, Keyword::EXPANSION];

        let in_boolean_mode_keywords = &[Keyword::IN, Keyword::BOOLEAN, Keyword::MODE];

        let opt_search_modifier = if self.parse_keywords(in_natural_language_mode_keywords) {
            if self.parse_keywords(with_query_expansion_keywords) {
                Some(SearchModifier::InNaturalLanguageModeWithQueryExpansion)
            } else {
                Some(SearchModifier::InNaturalLanguageMode)
            }
        } else if self.parse_keywords(in_boolean_mode_keywords) {
            Some(SearchModifier::InBooleanMode)
        } else if self.parse_keywords(with_query_expansion_keywords) {
            Some(SearchModifier::WithQueryExpansion)
        } else {
            None
        };

        self.expect_token(&Token::RParen)?;

        Ok(Expr::MatchAgainst {
            columns,
            match_value,
            opt_search_modifier,
        })
    }

    /// Parse an INTERVAL expression.
    ///
    /// Some syntactically valid intervals:
    ///
    ///   1. `INTERVAL '1' DAY`
    ///   2. `INTERVAL '1-1' YEAR TO MONTH`
    ///   3. `INTERVAL '1' SECOND`
    ///   4. `INTERVAL '1:1:1.1' HOUR (5) TO SECOND (5)`
    ///   5. `INTERVAL '1.1' SECOND (2, 2)`
    ///   6. `INTERVAL '1:1' HOUR (5) TO MINUTE (5)`
    ///   7. (MySql and BigQuey only):`INTERVAL 1 DAY`
    ///
    /// Note that we do not currently attempt to parse the quoted value.
    pub fn parse_interval(&mut self) -> Result<Expr, ParserError> {
        // The SQL standard allows an optional sign before the value string, but
        // it is not clear if any implementations support that syntax, so we
        // don't currently try to parse it. (The sign can instead be included
        // inside the value string.)

        // The first token in an interval is a string literal which specifies
        // the duration of the interval.
        let value = self.parse_interval_expr()?;

        // Following the string literal is a qualifier which indicates the units
        // of the duration specified in the string literal.
        //
        // Note that PostgreSQL allows omitting the qualifier, so we provide
        // this more general implementation.
        let leading_field = match self.peek_token().token {
            Token::Word(kw)
                if [
                    Keyword::YEAR,
                    Keyword::MONTH,
                    Keyword::WEEK,
                    Keyword::DAY,
                    Keyword::HOUR,
                    Keyword::MINUTE,
                    Keyword::SECOND,
                    Keyword::CENTURY,
                    Keyword::DECADE,
                    Keyword::DOW,
                    Keyword::DOY,
                    Keyword::EPOCH,
                    Keyword::ISODOW,
                    Keyword::ISOYEAR,
                    Keyword::JULIAN,
                    Keyword::MICROSECOND,
                    Keyword::MICROSECONDS,
                    Keyword::MILLENIUM,
                    Keyword::MILLENNIUM,
                    Keyword::MILLISECOND,
                    Keyword::MILLISECONDS,
                    Keyword::NANOSECOND,
                    Keyword::NANOSECONDS,
                    Keyword::QUARTER,
                    Keyword::TIMEZONE,
                    Keyword::TIMEZONE_HOUR,
                    Keyword::TIMEZONE_MINUTE,
                ]
                .iter()
                .any(|d| kw.keyword == *d) =>
            {
                Some(self.parse_date_time_field()?)
            }
            _ => None,
        };

        let (leading_precision, last_field, fsec_precision) =
            if leading_field == Some(DateTimeField::Second) {
                // SQL mandates special syntax for `SECOND TO SECOND` literals.
                // Instead of
                //     `SECOND [(<leading precision>)] TO SECOND[(<fractional seconds precision>)]`
                // one must use the special format:
                //     `SECOND [( <leading precision> [ , <fractional seconds precision>] )]`
                let last_field = None;
                let (leading_precision, fsec_precision) = self.parse_optional_precision_scale()?;
                (leading_precision, last_field, fsec_precision)
            } else {
                let leading_precision = self.parse_optional_precision()?;
                if self.parse_keyword(Keyword::TO) {
                    let last_field = Some(self.parse_date_time_field()?);
                    let fsec_precision = if last_field == Some(DateTimeField::Second) {
                        self.parse_optional_precision()?
                    } else {
                        None
                    };
                    (leading_precision, last_field, fsec_precision)
                } else {
                    (leading_precision, None, None)
                }
            };

        Ok(Expr::Interval(Interval {
            value: Box::new(value),
            leading_field,
            leading_precision,
            last_field,
            fractional_seconds_precision: fsec_precision,
        }))
    }

    /// Bigquery specific: Parse a struct literal
    /// Syntax
    /// ```sql
    /// -- typed
    /// STRUCT<[field_name] field_type, ...>( expr1 [, ... ])
    /// -- typeless
    /// STRUCT( expr1 [AS field_name] [, ... ])
    /// ```
    fn parse_bigquery_struct_literal(&mut self) -> Result<Expr, ParserError> {
        let (fields, trailing_bracket) =
            self.parse_struct_type_def(Self::parse_big_query_struct_field_def)?;
        if trailing_bracket.0 {
            return parser_err!("unmatched > in STRUCT literal", self.peek_token().location);
        }

        self.expect_token(&Token::LParen)?;
        let values = self
            .parse_comma_separated(|parser| parser.parse_struct_field_expr(!fields.is_empty()))?;
        self.expect_token(&Token::RParen)?;

        Ok(Expr::Struct { values, fields })
    }

    /// Parse an expression value for a bigquery struct [1]
    /// Syntax
    /// ```sql
    /// expr [AS name]
    /// ```
    ///
    /// Parameter typed_syntax is set to true if the expression
    /// is to be parsed as a field expression declared using typed
    /// struct syntax [2], and false if using typeless struct syntax [3].
    ///
    /// [1]: https://cloud.google.com/bigquery/docs/reference/standard-sql/data-types#constructing_a_struct
    /// [2]: https://cloud.google.com/bigquery/docs/reference/standard-sql/data-types#typed_struct_syntax
    /// [3]: https://cloud.google.com/bigquery/docs/reference/standard-sql/data-types#typeless_struct_syntax
    fn parse_struct_field_expr(&mut self, typed_syntax: bool) -> Result<Expr, ParserError> {
        let expr = self.parse_expr()?;
        if self.parse_keyword(Keyword::AS) {
            if typed_syntax {
                return parser_err!("Typed syntax does not allow AS", {
                    self.prev_token();
                    self.peek_token().location
                });
            }
            let field_name = self.parse_identifier()?;
            Ok(Expr::Named {
                expr: expr.into(),
                name: field_name,
            })
        } else {
            Ok(expr)
        }
    }

    /// Parse a Struct type definition as a sequence of field-value pairs.
    /// The syntax of the Struct elem differs by dialect so it is customised
    /// by the `elem_parser` argument.
    ///
    /// Syntax
    /// ```sql
    /// Hive:
    /// STRUCT<field_name: field_type>
    ///
    /// BigQuery:
    /// STRUCT<[field_name] field_type>
    /// ```
    fn parse_struct_type_def<F>(
        &mut self,
        mut elem_parser: F,
    ) -> Result<(Vec<StructField>, MatchedTrailingBracket), ParserError>
    where
        F: FnMut(&mut Parser<'a>) -> Result<(StructField, MatchedTrailingBracket), ParserError>,
    {
        let start_token = self.peek_token();
        self.expect_keyword(Keyword::STRUCT)?;

        // Nothing to do if we have no type information.
        if Token::Lt != self.peek_token() {
            return Ok((Default::default(), false.into()));
        }
        self.next_token();

        let mut field_defs = vec![];
        let trailing_bracket = loop {
            let (def, trailing_bracket) = elem_parser(self)?;
            field_defs.push(def);
            if !self.consume_token(&Token::Comma) {
                break trailing_bracket;
            }

            // Angle brackets are balanced so we only expect the trailing `>>` after
            // we've matched all field types for the current struct.
            // e.g. this is invalid syntax `STRUCT<STRUCT<INT>>>, INT>(NULL)`
            if trailing_bracket.0 {
                return parser_err!("unmatched > in STRUCT definition", start_token.location);
            }
        };

        Ok((
            field_defs,
            self.expect_closing_angle_bracket(trailing_bracket)?,
        ))
    }

    /// Parse a field definition in a BigQuery struct.
    /// Syntax:
    ///
    /// ```sql
    /// [field_name] field_type
    /// ```
    fn parse_big_query_struct_field_def(
        &mut self,
    ) -> Result<(StructField, MatchedTrailingBracket), ParserError> {
        let is_anonymous_field = if let Token::Word(w) = self.peek_token().token {
            ALL_KEYWORDS
                .binary_search(&w.value.to_uppercase().as_str())
                .is_ok()
        } else {
            false
        };

        let field_name = if is_anonymous_field {
            None
        } else {
            Some(self.parse_identifier()?)
        };

        let (field_type, trailing_bracket) = self.parse_data_type_helper()?;

        Ok((
            StructField {
                field_name,
                field_type,
            },
            trailing_bracket,
        ))
    }

    /// For nested types that use the angle bracket syntax, this matches either
    /// `>`, `>>` or nothing depending on which variant is expected (specified by the previously
    /// matched `trailing_bracket` argument). It returns whether there is a trailing
    /// left to be matched - (i.e. if '>>' was matched).
    fn expect_closing_angle_bracket(
        &mut self,
        trailing_bracket: MatchedTrailingBracket,
    ) -> Result<MatchedTrailingBracket, ParserError> {
        let trailing_bracket = if !trailing_bracket.0 {
            match self.peek_token().token {
                Token::Gt => {
                    self.next_token();
                    false.into()
                }
                Token::ShiftRight => {
                    self.next_token();
                    true.into()
                }
                _ => return self.expected(">", self.peek_token()),
            }
        } else {
            false.into()
        };

        Ok(trailing_bracket)
    }

    /// Parse an operator following an expression
    pub fn parse_infix(&mut self, expr: Expr, precedence: u8) -> Result<Expr, ParserError> {
        // allow the dialect to override infix parsing
        if let Some(infix) = self.dialect.parse_infix(self, &expr, precedence) {
            return infix;
        }

        let tok = self.next_token();

        let regular_binary_operator = match &tok.token {
            Token::Spaceship => Some(BinaryOperator::Spaceship),
            Token::DoubleEq => Some(BinaryOperator::Eq),
            Token::Eq => Some(BinaryOperator::Eq),
            Token::Neq => Some(BinaryOperator::NotEq),
            Token::Gt => Some(BinaryOperator::Gt),
            Token::GtEq => Some(BinaryOperator::GtEq),
            Token::Lt => Some(BinaryOperator::Lt),
            Token::LtEq => Some(BinaryOperator::LtEq),
            Token::Plus => Some(BinaryOperator::Plus),
            Token::Minus => Some(BinaryOperator::Minus),
            Token::Mul => Some(BinaryOperator::Multiply),
            Token::Mod => Some(BinaryOperator::Modulo),
            Token::StringConcat => Some(BinaryOperator::StringConcat),
            Token::Pipe => Some(BinaryOperator::BitwiseOr),
            Token::Caret => {
                // In PostgreSQL, ^ stands for the exponentiation operation,
                // and # stands for XOR. See https://www.postgresql.org/docs/current/functions-math.html
                if dialect_of!(self is PostgreSqlDialect) {
                    Some(BinaryOperator::PGExp)
                } else {
                    Some(BinaryOperator::BitwiseXor)
                }
            }
            Token::Ampersand => Some(BinaryOperator::BitwiseAnd),
            Token::Div => Some(BinaryOperator::Divide),
            Token::DuckIntDiv if dialect_of!(self is DuckDbDialect | GenericDialect) => {
                Some(BinaryOperator::DuckIntegerDivide)
            }
            Token::ShiftLeft if dialect_of!(self is PostgreSqlDialect | DuckDbDialect | GenericDialect) => {
                Some(BinaryOperator::PGBitwiseShiftLeft)
            }
            Token::ShiftRight if dialect_of!(self is PostgreSqlDialect | DuckDbDialect | GenericDialect) => {
                Some(BinaryOperator::PGBitwiseShiftRight)
            }
            Token::Sharp if dialect_of!(self is PostgreSqlDialect) => {
                Some(BinaryOperator::PGBitwiseXor)
            }
            Token::Overlap if dialect_of!(self is PostgreSqlDialect | GenericDialect) => {
                Some(BinaryOperator::PGOverlap)
            }
            Token::Tilde => Some(BinaryOperator::PGRegexMatch),
            Token::TildeAsterisk => Some(BinaryOperator::PGRegexIMatch),
            Token::ExclamationMarkTilde => Some(BinaryOperator::PGRegexNotMatch),
            Token::ExclamationMarkTildeAsterisk => Some(BinaryOperator::PGRegexNotIMatch),
            Token::Word(w) => match w.keyword {
                Keyword::AND => Some(BinaryOperator::And),
                Keyword::OR => Some(BinaryOperator::Or),
                Keyword::XOR => Some(BinaryOperator::Xor),
                Keyword::OPERATOR if dialect_of!(self is PostgreSqlDialect | GenericDialect) => {
                    self.expect_token(&Token::LParen)?;
                    // there are special rules for operator names in
                    // postgres so we can not use 'parse_object'
                    // or similar.
                    // See https://www.postgresql.org/docs/current/sql-createoperator.html
                    let mut idents = vec![];
                    loop {
                        idents.push(self.next_token().to_string());
                        if !self.consume_token(&Token::Period) {
                            break;
                        }
                    }
                    self.expect_token(&Token::RParen)?;
                    Some(BinaryOperator::PGCustomBinaryOperator(idents))
                }
                _ => None,
            },
            _ => None,
        };

        if let Some(op) = regular_binary_operator {
            if let Some(keyword) = self.parse_one_of_keywords(&[Keyword::ANY, Keyword::ALL]) {
                self.expect_token(&Token::LParen)?;
                let right = self.parse_subexpr(precedence)?;
                self.expect_token(&Token::RParen)?;

                if !matches!(
                    op,
                    BinaryOperator::Gt
                        | BinaryOperator::Lt
                        | BinaryOperator::GtEq
                        | BinaryOperator::LtEq
                        | BinaryOperator::Eq
                        | BinaryOperator::NotEq
                ) {
                    return parser_err!(
                        format!(
                        "Expected one of [=, >, <, =>, =<, !=] as comparison operator, found: {op}"
                    ),
                        tok.location
                    );
                };

                Ok(match keyword {
                    Keyword::ALL => Expr::AllOp {
                        left: Box::new(expr),
                        compare_op: op,
                        right: Box::new(right),
                    },
                    Keyword::ANY => Expr::AnyOp {
                        left: Box::new(expr),
                        compare_op: op,
                        right: Box::new(right),
                    },
                    _ => unreachable!(),
                })
            } else {
                Ok(Expr::BinaryOp {
                    left: Box::new(expr),
                    op,
                    right: Box::new(self.parse_subexpr(precedence)?),
                })
            }
        } else if let Token::Word(w) = &tok.token {
            match w.keyword {
                Keyword::IS => {
                    if self.parse_keyword(Keyword::NULL) {
                        Ok(Expr::IsNull(Box::new(expr)))
                    } else if self.parse_keywords(&[Keyword::NOT, Keyword::NULL]) {
                        Ok(Expr::IsNotNull(Box::new(expr)))
                    } else if self.parse_keywords(&[Keyword::TRUE]) {
                        Ok(Expr::IsTrue(Box::new(expr)))
                    } else if self.parse_keywords(&[Keyword::NOT, Keyword::TRUE]) {
                        Ok(Expr::IsNotTrue(Box::new(expr)))
                    } else if self.parse_keywords(&[Keyword::FALSE]) {
                        Ok(Expr::IsFalse(Box::new(expr)))
                    } else if self.parse_keywords(&[Keyword::NOT, Keyword::FALSE]) {
                        Ok(Expr::IsNotFalse(Box::new(expr)))
                    } else if self.parse_keywords(&[Keyword::UNKNOWN]) {
                        Ok(Expr::IsUnknown(Box::new(expr)))
                    } else if self.parse_keywords(&[Keyword::NOT, Keyword::UNKNOWN]) {
                        Ok(Expr::IsNotUnknown(Box::new(expr)))
                    } else if self.parse_keywords(&[Keyword::DISTINCT, Keyword::FROM]) {
                        let expr2 = self.parse_expr()?;
                        Ok(Expr::IsDistinctFrom(Box::new(expr), Box::new(expr2)))
                    } else if self.parse_keywords(&[Keyword::NOT, Keyword::DISTINCT, Keyword::FROM])
                    {
                        let expr2 = self.parse_expr()?;
                        Ok(Expr::IsNotDistinctFrom(Box::new(expr), Box::new(expr2)))
                    } else {
                        self.expected(
                            "[NOT] NULL or TRUE|FALSE or [NOT] DISTINCT FROM after IS",
                            self.peek_token(),
                        )
                    }
                }
                Keyword::AT => {
                    // if self.parse_keyword(Keyword::TIME) {
                    //     self.expect_keyword(Keyword::ZONE)?;
                    if self.parse_keywords(&[Keyword::TIME, Keyword::ZONE]) {
                        let time_zone = self.next_token();
                        match time_zone.token {
                            Token::SingleQuotedString(time_zone) => {
                                log::trace!("Peek token: {:?}", self.peek_token());
                                Ok(Expr::AtTimeZone {
                                    timestamp: Box::new(expr),
                                    time_zone,
                                })
                            }
                            _ => self.expected(
                                "Expected Token::SingleQuotedString after AT TIME ZONE",
                                time_zone,
                            ),
                        }
                    } else {
                        self.expected("Expected Token::Word after AT", tok)
                    }
                }
                Keyword::NOT
                | Keyword::IN
                | Keyword::BETWEEN
                | Keyword::LIKE
                | Keyword::ILIKE
                | Keyword::SIMILAR
                | Keyword::REGEXP
                | Keyword::RLIKE => {
                    self.prev_token();
                    let negated = self.parse_keyword(Keyword::NOT);
                    let regexp = self.parse_keyword(Keyword::REGEXP);
                    let rlike = self.parse_keyword(Keyword::RLIKE);
                    if regexp || rlike {
                        Ok(Expr::RLike {
                            negated,
                            expr: Box::new(expr),
                            pattern: Box::new(self.parse_subexpr(Self::LIKE_PREC)?),
                            regexp,
                        })
                    } else if self.parse_keyword(Keyword::IN) {
                        self.parse_in(expr, negated)
                    } else if self.parse_keyword(Keyword::BETWEEN) {
                        self.parse_between(expr, negated)
                    } else if self.parse_keyword(Keyword::LIKE) {
                        Ok(Expr::Like {
                            negated,
                            expr: Box::new(expr),
                            pattern: Box::new(self.parse_subexpr(Self::LIKE_PREC)?),
                            escape_char: self.parse_escape_char()?,
                        })
                    } else if self.parse_keyword(Keyword::ILIKE) {
                        Ok(Expr::ILike {
                            negated,
                            expr: Box::new(expr),
                            pattern: Box::new(self.parse_subexpr(Self::LIKE_PREC)?),
                            escape_char: self.parse_escape_char()?,
                        })
                    } else if self.parse_keywords(&[Keyword::SIMILAR, Keyword::TO]) {
                        Ok(Expr::SimilarTo {
                            negated,
                            expr: Box::new(expr),
                            pattern: Box::new(self.parse_subexpr(Self::LIKE_PREC)?),
                            escape_char: self.parse_escape_char()?,
                        })
                    } else {
                        self.expected("IN or BETWEEN after NOT", self.peek_token())
                    }
                }
                // Can only happen if `get_next_precedence` got out of sync with this function
                _ => parser_err!(
                    format!("No infix parser for token {:?}", tok.token),
                    tok.location
                ),
            }
        } else if Token::DoubleColon == tok {
            self.parse_pg_cast(expr)
        } else if Token::ExclamationMark == tok {
            // PostgreSQL factorial operation
            Ok(Expr::UnaryOp {
                op: UnaryOperator::PGPostfixFactorial,
                expr: Box::new(expr),
            })
        } else if Token::LBracket == tok {
            if dialect_of!(self is PostgreSqlDialect | GenericDialect) {
                // parse index
                return self.parse_array_index(expr);
            }
            self.parse_map_access(expr)
        } else if Token::Colon == tok {
            Ok(Expr::JsonAccess {
                left: Box::new(expr),
                operator: JsonOperator::Colon,
                right: Box::new(Expr::Value(self.parse_value()?)),
            })
        } else if Token::Arrow == tok
            || Token::LongArrow == tok
            || Token::HashArrow == tok
            || Token::HashLongArrow == tok
            || Token::AtArrow == tok
            || Token::ArrowAt == tok
            || Token::HashMinus == tok
            || Token::AtQuestion == tok
            || Token::AtAt == tok
        {
            let operator = match tok.token {
                Token::Arrow => JsonOperator::Arrow,
                Token::LongArrow => JsonOperator::LongArrow,
                Token::HashArrow => JsonOperator::HashArrow,
                Token::HashLongArrow => JsonOperator::HashLongArrow,
                Token::AtArrow => JsonOperator::AtArrow,
                Token::ArrowAt => JsonOperator::ArrowAt,
                Token::HashMinus => JsonOperator::HashMinus,
                Token::AtQuestion => JsonOperator::AtQuestion,
                Token::AtAt => JsonOperator::AtAt,
                _ => unreachable!(),
            };
            Ok(Expr::JsonAccess {
                left: Box::new(expr),
                operator,
                right: Box::new(self.parse_expr()?),
            })
        } else {
            // Can only happen if `get_next_precedence` got out of sync with this function
            parser_err!(
                format!("No infix parser for token {:?}", tok.token),
                tok.location
            )
        }
    }

    /// parse the ESCAPE CHAR portion of LIKE, ILIKE, and SIMILAR TO
    pub fn parse_escape_char(&mut self) -> Result<Option<char>, ParserError> {
        if self.parse_keyword(Keyword::ESCAPE) {
            Ok(Some(self.parse_literal_char()?))
        } else {
            Ok(None)
        }
    }

    pub fn parse_array_index(&mut self, expr: Expr) -> Result<Expr, ParserError> {
        let index = self.parse_expr()?;
        self.expect_token(&Token::RBracket)?;
        let mut indexes: Vec<Expr> = vec![index];
        while self.consume_token(&Token::LBracket) {
            let index = self.parse_expr()?;
            self.expect_token(&Token::RBracket)?;
            indexes.push(index);
        }
        Ok(Expr::ArrayIndex {
            obj: Box::new(expr),
            indexes,
        })
    }

    pub fn parse_map_access(&mut self, expr: Expr) -> Result<Expr, ParserError> {
        let key = self.parse_map_key()?;
        let tok = self.consume_token(&Token::RBracket);
        debug!("Tok: {}", tok);
        let mut key_parts: Vec<Expr> = vec![key];
        while self.consume_token(&Token::LBracket) {
            let key = self.parse_map_key()?;
            let tok = self.consume_token(&Token::RBracket);
            debug!("Tok: {}", tok);
            key_parts.push(key);
        }
        match expr {
            e @ Expr::Identifier(_) | e @ Expr::CompoundIdentifier(_) => Ok(Expr::MapAccess {
                column: Box::new(e),
                keys: key_parts,
            }),
            _ => Ok(expr),
        }
    }

    /// Parses the parens following the `[ NOT ] IN` operator
    pub fn parse_in(&mut self, expr: Expr, negated: bool) -> Result<Expr, ParserError> {
        // BigQuery allows `IN UNNEST(array_expression)`
        // https://cloud.google.com/bigquery/docs/reference/standard-sql/operators#in_operators
        if self.parse_keyword(Keyword::UNNEST) {
            self.expect_token(&Token::LParen)?;
            let array_expr = self.parse_expr()?;
            self.expect_token(&Token::RParen)?;
            return Ok(Expr::InUnnest {
                expr: Box::new(expr),
                array_expr: Box::new(array_expr),
                negated,
            });
        }
        self.expect_token(&Token::LParen)?;
        let in_op = if self.parse_keyword(Keyword::SELECT) || self.parse_keyword(Keyword::WITH) {
            self.prev_token();
            Expr::InSubquery {
                expr: Box::new(expr),
                subquery: Box::new(self.parse_query()?),
                negated,
            }
        } else {
            Expr::InList {
                expr: Box::new(expr),
                list: if self.dialect.supports_in_empty_list() {
                    self.parse_comma_separated0(Parser::parse_expr)?
                } else {
                    self.parse_comma_separated(Parser::parse_expr)?
                },
                negated,
            }
        };
        self.expect_token(&Token::RParen)?;
        Ok(in_op)
    }

    /// Parses `BETWEEN <low> AND <high>`, assuming the `BETWEEN` keyword was already consumed
    pub fn parse_between(&mut self, expr: Expr, negated: bool) -> Result<Expr, ParserError> {
        // Stop parsing subexpressions for <low> and <high> on tokens with
        // precedence lower than that of `BETWEEN`, such as `AND`, `IS`, etc.
        let low = self.parse_subexpr(Self::BETWEEN_PREC)?;
        self.expect_keyword(Keyword::AND)?;
        let high = self.parse_subexpr(Self::BETWEEN_PREC)?;
        Ok(Expr::Between {
            expr: Box::new(expr),
            negated,
            low: Box::new(low),
            high: Box::new(high),
        })
    }

    /// Parse a postgresql casting style which is in the form of `expr::datatype`
    pub fn parse_pg_cast(&mut self, expr: Expr) -> Result<Expr, ParserError> {
        Ok(Expr::Cast {
            expr: Box::new(expr),
            data_type: self.parse_data_type()?,
            format: None,
        })
    }

    // use https://www.postgresql.org/docs/7.0/operators.htm#AEN2026 as a reference
    const MUL_DIV_MOD_OP_PREC: u8 = 40;
    const PLUS_MINUS_PREC: u8 = 30;
    const XOR_PREC: u8 = 24;
    const TIME_ZONE_PREC: u8 = 20;
    const BETWEEN_PREC: u8 = 20;
    const LIKE_PREC: u8 = 19;
    const IS_PREC: u8 = 17;
    const UNARY_NOT_PREC: u8 = 15;
    const AND_PREC: u8 = 10;
    const OR_PREC: u8 = 5;

    /// Get the precedence of the next token
    pub fn get_next_precedence(&self) -> Result<u8, ParserError> {
        // allow the dialect to override precedence logic
        if let Some(precedence) = self.dialect.get_next_precedence(self) {
            return precedence;
        }

        let token = self.peek_token();
        debug!("get_next_precedence() {:?}", token);
        let token_0 = self.peek_nth_token(0);
        let token_1 = self.peek_nth_token(1);
        let token_2 = self.peek_nth_token(2);
        debug!("0: {token_0} 1: {token_1} 2: {token_2}");
        match token.token {
            Token::Word(w) if w.keyword == Keyword::OR => Ok(Self::OR_PREC),
            Token::Word(w) if w.keyword == Keyword::AND => Ok(Self::AND_PREC),
            Token::Word(w) if w.keyword == Keyword::XOR => Ok(Self::XOR_PREC),

            Token::Word(w) if w.keyword == Keyword::AT => {
                match (self.peek_nth_token(1).token, self.peek_nth_token(2).token) {
                    (Token::Word(w), Token::Word(w2))
                        if w.keyword == Keyword::TIME && w2.keyword == Keyword::ZONE =>
                    {
                        Ok(Self::TIME_ZONE_PREC)
                    }
                    _ => Ok(0),
                }
            }

            Token::Word(w) if w.keyword == Keyword::NOT => match self.peek_nth_token(1).token {
                // The precedence of NOT varies depending on keyword that
                // follows it. If it is followed by IN, BETWEEN, or LIKE,
                // it takes on the precedence of those tokens. Otherwise it
                // is not an infix operator, and therefore has zero
                // precedence.
                Token::Word(w) if w.keyword == Keyword::IN => Ok(Self::BETWEEN_PREC),
                Token::Word(w) if w.keyword == Keyword::BETWEEN => Ok(Self::BETWEEN_PREC),
                Token::Word(w) if w.keyword == Keyword::LIKE => Ok(Self::LIKE_PREC),
                Token::Word(w) if w.keyword == Keyword::ILIKE => Ok(Self::LIKE_PREC),
                Token::Word(w) if w.keyword == Keyword::RLIKE => Ok(Self::LIKE_PREC),
                Token::Word(w) if w.keyword == Keyword::REGEXP => Ok(Self::LIKE_PREC),
                Token::Word(w) if w.keyword == Keyword::SIMILAR => Ok(Self::LIKE_PREC),
                _ => Ok(0),
            },
            Token::Word(w) if w.keyword == Keyword::IS => Ok(Self::IS_PREC),
            Token::Word(w) if w.keyword == Keyword::IN => Ok(Self::BETWEEN_PREC),
            Token::Word(w) if w.keyword == Keyword::BETWEEN => Ok(Self::BETWEEN_PREC),
            Token::Word(w) if w.keyword == Keyword::LIKE => Ok(Self::LIKE_PREC),
            Token::Word(w) if w.keyword == Keyword::ILIKE => Ok(Self::LIKE_PREC),
            Token::Word(w) if w.keyword == Keyword::RLIKE => Ok(Self::LIKE_PREC),
            Token::Word(w) if w.keyword == Keyword::REGEXP => Ok(Self::LIKE_PREC),
            Token::Word(w) if w.keyword == Keyword::SIMILAR => Ok(Self::LIKE_PREC),
            Token::Word(w) if w.keyword == Keyword::OPERATOR => Ok(Self::BETWEEN_PREC),
            Token::Word(w) if w.keyword == Keyword::DIV => Ok(Self::MUL_DIV_MOD_OP_PREC),
            Token::Eq
            | Token::Lt
            | Token::LtEq
            | Token::Neq
            | Token::Gt
            | Token::GtEq
            | Token::DoubleEq
            | Token::Tilde
            | Token::TildeAsterisk
            | Token::ExclamationMarkTilde
            | Token::ExclamationMarkTildeAsterisk
            | Token::Spaceship => Ok(20),
            Token::Pipe => Ok(21),
            Token::Caret | Token::Sharp | Token::ShiftRight | Token::ShiftLeft => Ok(22),
            Token::Ampersand => Ok(23),
            Token::Plus | Token::Minus => Ok(Self::PLUS_MINUS_PREC),
            Token::Mul | Token::Div | Token::DuckIntDiv | Token::Mod | Token::StringConcat => {
                Ok(Self::MUL_DIV_MOD_OP_PREC)
            }
            Token::DoubleColon => Ok(50),
            Token::Colon => Ok(50),
            Token::ExclamationMark => Ok(50),
            Token::LBracket
            | Token::LongArrow
            | Token::Arrow
            | Token::Overlap
            | Token::HashArrow
            | Token::HashLongArrow
            | Token::AtArrow
            | Token::ArrowAt
            | Token::HashMinus
            | Token::AtQuestion
            | Token::AtAt => Ok(50),
            _ => Ok(0),
        }
    }

    /// Return the first non-whitespace token that has not yet been processed
    /// (or None if reached end-of-file)
    pub fn peek_token(&self) -> TokenWithLocation {
        self.peek_nth_token(0)
    }

    /// Return nth non-whitespace token that has not yet been processed
    pub fn peek_nth_token(&self, mut n: usize) -> TokenWithLocation {
        let mut index = self.index;
        loop {
            index += 1;
            match self.tokens.get(index - 1) {
                Some(TokenWithLocation {
                    token: Token::Whitespace(_),
                    location: _,
                }) => continue,
                non_whitespace => {
                    if n == 0 {
                        return non_whitespace.cloned().unwrap_or(TokenWithLocation {
                            token: Token::EOF,
                            location: Location { line: 0, column: 0 },
                        });
                    }
                    n -= 1;
                }
            }
        }
    }

    /// Return the first non-whitespace token that has not yet been processed
    /// (or None if reached end-of-file) and mark it as processed. OK to call
    /// repeatedly after reaching EOF.
    pub fn next_token(&mut self) -> TokenWithLocation {
        loop {
            self.index += 1;
            match self.tokens.get(self.index - 1) {
                Some(TokenWithLocation {
                    token: Token::Whitespace(_),
                    location: _,
                }) => continue,
                token => {
                    return token
                        .cloned()
                        .unwrap_or_else(|| TokenWithLocation::wrap(Token::EOF))
                }
            }
        }
    }

    /// Return the first unprocessed token, possibly whitespace.
    pub fn next_token_no_skip(&mut self) -> Option<&TokenWithLocation> {
        self.index += 1;
        self.tokens.get(self.index - 1)
    }

    /// Push back the last one non-whitespace token. Must be called after
    /// `next_token()`, otherwise might panic. OK to call after
    /// `next_token()` indicates an EOF.
    pub fn prev_token(&mut self) {
        loop {
            assert!(self.index > 0);
            self.index -= 1;
            if let Some(TokenWithLocation {
                token: Token::Whitespace(_),
                location: _,
            }) = self.tokens.get(self.index)
            {
                continue;
            }
            return;
        }
    }

    /// Report `found` was encountered instead of `expected`
    pub fn expected<T>(&self, expected: &str, found: TokenWithLocation) -> Result<T, ParserError> {
        parser_err!(
            format!("Expected {expected}, found: {found}"),
            found.location
        )
    }

    /// If the current token is the `expected` keyword, consume it and returns
    /// true. Otherwise, no tokens are consumed and returns false.
    #[must_use]
    pub fn parse_keyword(&mut self, expected: Keyword) -> bool {
        match self.peek_token().token {
            Token::Word(w) if expected == w.keyword => {
                self.next_token();
                true
            }
            _ => false,
        }
    }

    /// If the current and subsequent tokens exactly match the `keywords`
    /// sequence, consume them and returns true. Otherwise, no tokens are
    /// consumed and returns false
    #[must_use]
    pub fn parse_keywords(&mut self, keywords: &[Keyword]) -> bool {
        let index = self.index;
        for &keyword in keywords {
            if !self.parse_keyword(keyword) {
                // println!("parse_keywords aborting .. did not find {:?}", keyword);
                // reset index and return immediately
                self.index = index;
                return false;
            }
        }
        true
    }

    /// If the current token is one of the given `keywords`, consume the token
    /// and return the keyword that matches. Otherwise, no tokens are consumed
    /// and returns `None`.
    #[must_use]
    pub fn parse_one_of_keywords(&mut self, keywords: &[Keyword]) -> Option<Keyword> {
        match self.peek_token().token {
            Token::Word(w) => {
                keywords
                    .iter()
                    .find(|keyword| **keyword == w.keyword)
                    .map(|keyword| {
                        self.next_token();
                        *keyword
                    })
            }
            _ => None,
        }
    }

    /// If the current token is one of the expected keywords, consume the token
    /// and return the keyword that matches. Otherwise, return an error.
    pub fn expect_one_of_keywords(&mut self, keywords: &[Keyword]) -> Result<Keyword, ParserError> {
        if let Some(keyword) = self.parse_one_of_keywords(keywords) {
            Ok(keyword)
        } else {
            let keywords: Vec<String> = keywords.iter().map(|x| format!("{x:?}")).collect();
            self.expected(
                &format!("one of {}", keywords.join(" or ")),
                self.peek_token(),
            )
        }
    }

    /// If the current token is the `expected` keyword, consume the token.
    /// Otherwise return an error.
    pub fn expect_keyword(&mut self, expected: Keyword) -> Result<(), ParserError> {
        if self.parse_keyword(expected) {
            Ok(())
        } else {
            self.expected(format!("{:?}", &expected).as_str(), self.peek_token())
        }
    }

    /// If the current and subsequent tokens exactly match the `keywords`
    /// sequence, consume them and returns Ok. Otherwise, return an Error.
    pub fn expect_keywords(&mut self, expected: &[Keyword]) -> Result<(), ParserError> {
        for &kw in expected {
            self.expect_keyword(kw)?;
        }
        Ok(())
    }

    /// Consume the next token if it matches the expected token, otherwise return false
    #[must_use]
    pub fn consume_token(&mut self, expected: &Token) -> bool {
        if self.peek_token() == *expected {
            self.next_token();
            true
        } else {
            false
        }
    }

    /// Bail out if the current token is not an expected keyword, or consume it if it is
    pub fn expect_token(&mut self, expected: &Token) -> Result<(), ParserError> {
        if self.consume_token(expected) {
            Ok(())
        } else {
            self.expected(&expected.to_string(), self.peek_token())
        }
    }

    /// Parse a comma-separated list of 1+ SelectItem
    pub fn parse_projection(&mut self) -> Result<Vec<SelectItem>, ParserError> {
        // BigQuery allows trailing commas, but only in project lists
        // e.g. `SELECT 1, 2, FROM t`
        // https://cloud.google.com/bigquery/docs/reference/standard-sql/lexical#trailing_commas
        //
        // This pattern could be captured better with RAII type semantics, but it's quite a bit of
        // code to add for just one case, so we'll just do it manually here.
        let old_value = self.options.trailing_commas;
        self.options.trailing_commas |= dialect_of!(self is BigQueryDialect);

        let ret = self.parse_comma_separated(|p| p.parse_select_item());
        self.options.trailing_commas = old_value;

        ret
    }

    /// Parse a comma-separated list of 1+ items accepted by `F`
    pub fn parse_comma_separated<T, F>(&mut self, mut f: F) -> Result<Vec<T>, ParserError>
    where
        F: FnMut(&mut Parser<'a>) -> Result<T, ParserError>,
    {
        let mut values = vec![];
        loop {
            values.push(f(self)?);
            if !self.consume_token(&Token::Comma) {
                break;
            } else if self.options.trailing_commas {
                match self.peek_token().token {
                    Token::Word(kw)
                        if keywords::RESERVED_FOR_COLUMN_ALIAS
                            .iter()
                            .any(|d| kw.keyword == *d) =>
                    {
                        break;
                    }
                    Token::RParen
                    | Token::SemiColon
                    | Token::EOF
                    | Token::RBracket
                    | Token::RBrace => break,
                    _ => continue,
                }
            }
        }
        Ok(values)
    }

    /// Parse a comma-separated list of 0+ items accepted by `F`
    pub fn parse_comma_separated0<T, F>(&mut self, f: F) -> Result<Vec<T>, ParserError>
    where
        F: FnMut(&mut Parser<'a>) -> Result<T, ParserError>,
    {
        // ()
        if matches!(self.peek_token().token, Token::RParen) {
            return Ok(vec![]);
        }
        // (,)
        if self.options.trailing_commas
            && matches!(self.peek_nth_token(0).token, Token::Comma)
            && matches!(self.peek_nth_token(1).token, Token::RParen)
        {
            let _ = self.consume_token(&Token::Comma);
            return Ok(vec![]);
        }

        self.parse_comma_separated(f)
    }

    /// Run a parser method `f`, reverting back to the current position
    /// if unsuccessful.
    #[must_use]
    fn maybe_parse<T, F>(&mut self, mut f: F) -> Option<T>
    where
        F: FnMut(&mut Parser) -> Result<T, ParserError>,
    {
        let index = self.index;
        if let Ok(t) = f(self) {
            Some(t)
        } else {
            self.index = index;
            None
        }
    }

    /// Parse either `ALL`, `DISTINCT` or `DISTINCT ON (...)`. Returns `None` if `ALL` is parsed
    /// and results in a `ParserError` if both `ALL` and `DISTINCT` are found.
    pub fn parse_all_or_distinct(&mut self) -> Result<Option<Distinct>, ParserError> {
        let loc = self.peek_token().location;
        let all = self.parse_keyword(Keyword::ALL);
        let distinct = self.parse_keyword(Keyword::DISTINCT);
        if !distinct {
            return Ok(None);
        }
        if all {
            return parser_err!("Cannot specify both ALL and DISTINCT".to_string(), loc);
        }
        let on = self.parse_keyword(Keyword::ON);
        if !on {
            return Ok(Some(Distinct::Distinct));
        }

        self.expect_token(&Token::LParen)?;
        let col_names = if self.consume_token(&Token::RParen) {
            self.prev_token();
            Vec::new()
        } else {
            self.parse_comma_separated(Parser::parse_expr)?
        };
        self.expect_token(&Token::RParen)?;
        Ok(Some(Distinct::On(col_names)))
    }

    /// Parse a SQL CREATE statement
    pub fn parse_create(&mut self) -> Result<Statement, ParserError> {
        let or_replace = self.parse_keywords(&[Keyword::OR, Keyword::REPLACE]);
        let or_alter = self.parse_keywords(&[Keyword::OR, Keyword::ALTER]);
        let local = self.parse_one_of_keywords(&[Keyword::LOCAL]).is_some();
        let global = self.parse_one_of_keywords(&[Keyword::GLOBAL]).is_some();
        let transient = self.parse_one_of_keywords(&[Keyword::TRANSIENT]).is_some();
        let global: Option<bool> = if global {
            Some(true)
        } else if local {
            Some(false)
        } else {
            None
        };
        let temporary = self
            .parse_one_of_keywords(&[Keyword::TEMP, Keyword::TEMPORARY])
            .is_some();
        if self.parse_keyword(Keyword::TABLE) {
            self.parse_create_table(or_replace, temporary, global, transient)
        } else if self.parse_keyword(Keyword::MATERIALIZED) || self.parse_keyword(Keyword::VIEW) {
            self.prev_token();
            self.parse_create_view(or_replace, temporary)
        } else if self.parse_keyword(Keyword::EXTERNAL) {
            self.parse_create_external_table(or_replace)
        } else if self.parse_keyword(Keyword::FUNCTION) {
            self.parse_create_function(or_replace, temporary)
        } else if self.parse_keyword(Keyword::MACRO) {
            self.parse_create_macro(or_replace, temporary)
        } else if or_replace {
            self.expected(
                "[EXTERNAL] TABLE or [MATERIALIZED] VIEW or FUNCTION after CREATE OR REPLACE",
                self.peek_token(),
            )
        } else if self.parse_keyword(Keyword::INDEX) {
            self.parse_create_index(false)
        } else if self.parse_keywords(&[Keyword::UNIQUE, Keyword::INDEX]) {
            self.parse_create_index(true)
        } else if self.parse_keyword(Keyword::VIRTUAL) {
            self.parse_create_virtual_table()
        } else if self.parse_keyword(Keyword::SCHEMA) {
            self.parse_create_schema()
        } else if self.parse_keyword(Keyword::DATABASE) {
            self.parse_create_database()
        } else if self.parse_keyword(Keyword::ROLE) {
            self.parse_create_role()
        } else if self.parse_keyword(Keyword::SEQUENCE) {
            self.parse_create_sequence(temporary)
        } else if self.parse_keyword(Keyword::TYPE) {
            self.parse_create_type()
        } else if self.parse_keyword(Keyword::PROCEDURE) {
            self.parse_create_procedure(or_alter)
        } else {
            self.expected("an object type after CREATE", self.peek_token())
        }
    }

    /// Parse a CACHE TABLE statement
    pub fn parse_cache_table(&mut self) -> Result<Statement, ParserError> {
        let (mut table_flag, mut options, mut has_as, mut query) = (None, vec![], false, None);
        if self.parse_keyword(Keyword::TABLE) {
            let table_name = self.parse_object_name()?;
            if self.peek_token().token != Token::EOF {
                if let Token::Word(word) = self.peek_token().token {
                    if word.keyword == Keyword::OPTIONS {
                        options = self.parse_options(Keyword::OPTIONS)?
                    }
                };

                if self.peek_token().token != Token::EOF {
                    let (a, q) = self.parse_as_query()?;
                    has_as = a;
                    query = Some(q);
                }

                Ok(Statement::Cache {
                    table_flag,
                    table_name,
                    has_as,
                    options,
                    query,
                })
            } else {
                Ok(Statement::Cache {
                    table_flag,
                    table_name,
                    has_as,
                    options,
                    query,
                })
            }
        } else {
            table_flag = Some(self.parse_object_name()?);
            if self.parse_keyword(Keyword::TABLE) {
                let table_name = self.parse_object_name()?;
                if self.peek_token() != Token::EOF {
                    if let Token::Word(word) = self.peek_token().token {
                        if word.keyword == Keyword::OPTIONS {
                            options = self.parse_options(Keyword::OPTIONS)?
                        }
                    };

                    if self.peek_token() != Token::EOF {
                        let (a, q) = self.parse_as_query()?;
                        has_as = a;
                        query = Some(q);
                    }

                    Ok(Statement::Cache {
                        table_flag,
                        table_name,
                        has_as,
                        options,
                        query,
                    })
                } else {
                    Ok(Statement::Cache {
                        table_flag,
                        table_name,
                        has_as,
                        options,
                        query,
                    })
                }
            } else {
                if self.peek_token() == Token::EOF {
                    self.prev_token();
                }
                self.expected("a `TABLE` keyword", self.peek_token())
            }
        }
    }

    /// Parse 'AS' before as query,such as `WITH XXX AS SELECT XXX` oer `CACHE TABLE AS SELECT XXX`
    pub fn parse_as_query(&mut self) -> Result<(bool, Query), ParserError> {
        match self.peek_token().token {
            Token::Word(word) => match word.keyword {
                Keyword::AS => {
                    self.next_token();
                    Ok((true, self.parse_query()?))
                }
                _ => Ok((false, self.parse_query()?)),
            },
            _ => self.expected("a QUERY statement", self.peek_token()),
        }
    }

    /// Parse a UNCACHE TABLE statement
    pub fn parse_uncache_table(&mut self) -> Result<Statement, ParserError> {
        let has_table = self.parse_keyword(Keyword::TABLE);
        if has_table {
            let if_exists = self.parse_keywords(&[Keyword::IF, Keyword::EXISTS]);
            let table_name = self.parse_object_name()?;
            if self.peek_token().token == Token::EOF {
                Ok(Statement::UNCache {
                    table_name,
                    if_exists,
                })
            } else {
                self.expected("an `EOF`", self.peek_token())
            }
        } else {
            self.expected("a `TABLE` keyword", self.peek_token())
        }
    }

    /// SQLite-specific `CREATE VIRTUAL TABLE`
    pub fn parse_create_virtual_table(&mut self) -> Result<Statement, ParserError> {
        self.expect_keyword(Keyword::TABLE)?;
        let if_not_exists = self.parse_keywords(&[Keyword::IF, Keyword::NOT, Keyword::EXISTS]);
        let table_name = self.parse_object_name()?;
        self.expect_keyword(Keyword::USING)?;
        let module_name = self.parse_identifier()?;
        // SQLite docs note that module "arguments syntax is sufficiently
        // general that the arguments can be made to appear as column
        // definitions in a traditional CREATE TABLE statement", but
        // we don't implement that.
        let module_args = self.parse_parenthesized_column_list(Optional, false)?;
        Ok(Statement::CreateVirtualTable {
            name: table_name,
            if_not_exists,
            module_name,
            module_args,
        })
    }

    pub fn parse_create_schema(&mut self) -> Result<Statement, ParserError> {
        let if_not_exists = self.parse_keywords(&[Keyword::IF, Keyword::NOT, Keyword::EXISTS]);

        let schema_name = self.parse_schema_name()?;

        Ok(Statement::CreateSchema {
            schema_name,
            if_not_exists,
        })
    }

    fn parse_schema_name(&mut self) -> Result<SchemaName, ParserError> {
        if self.parse_keyword(Keyword::AUTHORIZATION) {
            Ok(SchemaName::UnnamedAuthorization(self.parse_identifier()?))
        } else {
            let name = self.parse_object_name()?;

            if self.parse_keyword(Keyword::AUTHORIZATION) {
                Ok(SchemaName::NamedAuthorization(
                    name,
                    self.parse_identifier()?,
                ))
            } else {
                Ok(SchemaName::Simple(name))
            }
        }
    }

    pub fn parse_create_database(&mut self) -> Result<Statement, ParserError> {
        let ine = self.parse_keywords(&[Keyword::IF, Keyword::NOT, Keyword::EXISTS]);
        let db_name = self.parse_object_name()?;
        let mut location = None;
        let mut managed_location = None;
        loop {
            match self.parse_one_of_keywords(&[Keyword::LOCATION, Keyword::MANAGEDLOCATION]) {
                Some(Keyword::LOCATION) => location = Some(self.parse_literal_string()?),
                Some(Keyword::MANAGEDLOCATION) => {
                    managed_location = Some(self.parse_literal_string()?)
                }
                _ => break,
            }
        }
        Ok(Statement::CreateDatabase {
            db_name,
            if_not_exists: ine,
            location,
            managed_location,
        })
    }

    pub fn parse_optional_create_function_using(
        &mut self,
    ) -> Result<Option<CreateFunctionUsing>, ParserError> {
        if !self.parse_keyword(Keyword::USING) {
            return Ok(None);
        };
        let keyword =
            self.expect_one_of_keywords(&[Keyword::JAR, Keyword::FILE, Keyword::ARCHIVE])?;

        let uri = self.parse_literal_string()?;

        match keyword {
            Keyword::JAR => Ok(Some(CreateFunctionUsing::Jar(uri))),
            Keyword::FILE => Ok(Some(CreateFunctionUsing::File(uri))),
            Keyword::ARCHIVE => Ok(Some(CreateFunctionUsing::Archive(uri))),
            _ => self.expected(
                "JAR, FILE or ARCHIVE, got {:?}",
                TokenWithLocation::wrap(Token::make_keyword(format!("{keyword:?}").as_str())),
            ),
        }
    }

    pub fn parse_create_function(
        &mut self,
        or_replace: bool,
        temporary: bool,
    ) -> Result<Statement, ParserError> {
        if dialect_of!(self is HiveDialect) {
            let name = self.parse_object_name()?;
            self.expect_keyword(Keyword::AS)?;
            let class_name = self.parse_function_definition()?;
            let params = CreateFunctionBody {
                as_: Some(class_name),
                using: self.parse_optional_create_function_using()?,
                ..Default::default()
            };

            Ok(Statement::CreateFunction {
                or_replace,
                temporary,
                name,
                args: None,
                return_type: None,
                params,
            })
        } else if dialect_of!(self is PostgreSqlDialect) {
            let name = self.parse_object_name()?;
            self.expect_token(&Token::LParen)?;
            let args = if self.consume_token(&Token::RParen) {
                self.prev_token();
                None
            } else {
                Some(self.parse_comma_separated(Parser::parse_function_arg)?)
            };

            self.expect_token(&Token::RParen)?;

            let return_type = if self.parse_keyword(Keyword::RETURNS) {
                Some(self.parse_data_type()?)
            } else {
                None
            };

            let params = self.parse_create_function_body()?;

            Ok(Statement::CreateFunction {
                or_replace,
                temporary,
                name,
                args,
                return_type,
                params,
            })
        } else if dialect_of!(self is DuckDbDialect) {
            self.parse_create_macro(or_replace, temporary)
        } else {
            self.prev_token();
            self.expected("an object type after CREATE", self.peek_token())
        }
    }

    fn parse_function_arg(&mut self) -> Result<OperateFunctionArg, ParserError> {
        let mode = if self.parse_keyword(Keyword::IN) {
            Some(ArgMode::In)
        } else if self.parse_keyword(Keyword::OUT) {
            Some(ArgMode::Out)
        } else if self.parse_keyword(Keyword::INOUT) {
            Some(ArgMode::InOut)
        } else {
            None
        };

        // parse: [ argname ] argtype
        let mut name = None;
        let mut data_type = self.parse_data_type()?;
        if let DataType::Custom(n, _) = &data_type {
            // the first token is actually a name
            name = Some(n.0[0].clone());
            data_type = self.parse_data_type()?;
        }

        let default_expr = if self.parse_keyword(Keyword::DEFAULT) || self.consume_token(&Token::Eq)
        {
            Some(self.parse_expr()?)
        } else {
            None
        };
        Ok(OperateFunctionArg {
            mode,
            name,
            data_type,
            default_expr,
        })
    }

    fn parse_create_function_body(&mut self) -> Result<CreateFunctionBody, ParserError> {
        let mut body = CreateFunctionBody::default();
        loop {
            fn ensure_not_set<T>(field: &Option<T>, name: &str) -> Result<(), ParserError> {
                if field.is_some() {
                    return Err(ParserError::ParserError(format!(
                        "{name} specified more than once",
                    )));
                }
                Ok(())
            }
            if self.parse_keyword(Keyword::AS) {
                ensure_not_set(&body.as_, "AS")?;
                body.as_ = Some(self.parse_function_definition()?);
            } else if self.parse_keyword(Keyword::LANGUAGE) {
                ensure_not_set(&body.language, "LANGUAGE")?;
                body.language = Some(self.parse_identifier()?);
            } else if self.parse_keyword(Keyword::IMMUTABLE) {
                ensure_not_set(&body.behavior, "IMMUTABLE | STABLE | VOLATILE")?;
                body.behavior = Some(FunctionBehavior::Immutable);
            } else if self.parse_keyword(Keyword::STABLE) {
                ensure_not_set(&body.behavior, "IMMUTABLE | STABLE | VOLATILE")?;
                body.behavior = Some(FunctionBehavior::Stable);
            } else if self.parse_keyword(Keyword::VOLATILE) {
                ensure_not_set(&body.behavior, "IMMUTABLE | STABLE | VOLATILE")?;
                body.behavior = Some(FunctionBehavior::Volatile);
            } else if self.parse_keyword(Keyword::RETURN) {
                ensure_not_set(&body.return_, "RETURN")?;
                body.return_ = Some(self.parse_expr()?);
            } else {
                return Ok(body);
            }
        }
    }

    pub fn parse_create_macro(
        &mut self,
        or_replace: bool,
        temporary: bool,
    ) -> Result<Statement, ParserError> {
        if dialect_of!(self is DuckDbDialect |  GenericDialect) {
            let name = self.parse_object_name()?;
            self.expect_token(&Token::LParen)?;
            let args = if self.consume_token(&Token::RParen) {
                self.prev_token();
                None
            } else {
                Some(self.parse_comma_separated(Parser::parse_macro_arg)?)
            };

            self.expect_token(&Token::RParen)?;
            self.expect_keyword(Keyword::AS)?;

            Ok(Statement::CreateMacro {
                or_replace,
                temporary,
                name,
                args,
                definition: if self.parse_keyword(Keyword::TABLE) {
                    MacroDefinition::Table(self.parse_query()?)
                } else {
                    MacroDefinition::Expr(self.parse_expr()?)
                },
            })
        } else {
            self.prev_token();
            self.expected("an object type after CREATE", self.peek_token())
        }
    }

    fn parse_macro_arg(&mut self) -> Result<MacroArg, ParserError> {
        let name = self.parse_identifier()?;

        let default_expr =
            if self.consume_token(&Token::DuckAssignment) || self.consume_token(&Token::RArrow) {
                Some(self.parse_expr()?)
            } else {
                None
            };
        Ok(MacroArg { name, default_expr })
    }

    pub fn parse_create_external_table(
        &mut self,
        or_replace: bool,
    ) -> Result<Statement, ParserError> {
        self.expect_keyword(Keyword::TABLE)?;
        let if_not_exists = self.parse_keywords(&[Keyword::IF, Keyword::NOT, Keyword::EXISTS]);
        let table_name = self.parse_object_name()?;
        let (columns, constraints) = self.parse_columns()?;

        let hive_distribution = self.parse_hive_distribution()?;
        let hive_formats = self.parse_hive_formats()?;

        let file_format = if let Some(ff) = &hive_formats.storage {
            match ff {
                HiveIOFormat::FileFormat { format } => Some(*format),
                _ => None,
            }
        } else {
            None
        };
        let location = hive_formats.location.clone();
        let table_properties = self.parse_options(Keyword::TBLPROPERTIES)?;
        Ok(CreateTableBuilder::new(table_name)
            .columns(columns)
            .constraints(constraints)
            .hive_distribution(hive_distribution)
            .hive_formats(Some(hive_formats))
            .table_properties(table_properties)
            .or_replace(or_replace)
            .if_not_exists(if_not_exists)
            .external(true)
            .file_format(file_format)
            .location(location)
            .build())
    }

    pub fn parse_file_format(&mut self) -> Result<FileFormat, ParserError> {
        let next_token = self.next_token();
        match &next_token.token {
            Token::Word(w) => match w.keyword {
                Keyword::AVRO => Ok(FileFormat::AVRO),
                Keyword::JSONFILE => Ok(FileFormat::JSONFILE),
                Keyword::ORC => Ok(FileFormat::ORC),
                Keyword::PARQUET => Ok(FileFormat::PARQUET),
                Keyword::RCFILE => Ok(FileFormat::RCFILE),
                Keyword::SEQUENCEFILE => Ok(FileFormat::SEQUENCEFILE),
                Keyword::TEXTFILE => Ok(FileFormat::TEXTFILE),
                _ => self.expected("fileformat", next_token),
            },
            _ => self.expected("fileformat", next_token),
        }
    }

    pub fn parse_analyze_format(&mut self) -> Result<AnalyzeFormat, ParserError> {
        let next_token = self.next_token();
        match &next_token.token {
            Token::Word(w) => match w.keyword {
                Keyword::TEXT => Ok(AnalyzeFormat::TEXT),
                Keyword::GRAPHVIZ => Ok(AnalyzeFormat::GRAPHVIZ),
                Keyword::JSON => Ok(AnalyzeFormat::JSON),
                _ => self.expected("fileformat", next_token),
            },
            _ => self.expected("fileformat", next_token),
        }
    }

    pub fn parse_create_view(
        &mut self,
        or_replace: bool,
        temporary: bool,
    ) -> Result<Statement, ParserError> {
        let materialized = self.parse_keyword(Keyword::MATERIALIZED);
        self.expect_keyword(Keyword::VIEW)?;
        let if_not_exists = dialect_of!(self is SQLiteDialect|GenericDialect)
            && self.parse_keywords(&[Keyword::IF, Keyword::NOT, Keyword::EXISTS]);
        // Many dialects support `OR ALTER` right after `CREATE`, but we don't (yet).
        // ANSI SQL and Postgres support RECURSIVE here, but we don't support it either.
        let name = self.parse_object_name()?;
        let columns = self.parse_parenthesized_column_list(Optional, false)?;
        let with_options = self.parse_options(Keyword::WITH)?;

        let cluster_by = if self.parse_keyword(Keyword::CLUSTER) {
            self.expect_keyword(Keyword::BY)?;
            self.parse_parenthesized_column_list(Optional, false)?
        } else {
            vec![]
        };

        self.expect_keyword(Keyword::AS)?;
        let query = Box::new(self.parse_query()?);
        // Optional `WITH [ CASCADED | LOCAL ] CHECK OPTION` is widely supported here.

        let with_no_schema_binding = dialect_of!(self is RedshiftSqlDialect | GenericDialect)
            && self.parse_keywords(&[
                Keyword::WITH,
                Keyword::NO,
                Keyword::SCHEMA,
                Keyword::BINDING,
            ]);

        Ok(Statement::CreateView {
            name,
            columns,
            query,
            materialized,
            or_replace,
            with_options,
            cluster_by,
            with_no_schema_binding,
            if_not_exists,
            temporary,
        })
    }

    pub fn parse_create_role(&mut self) -> Result<Statement, ParserError> {
        let if_not_exists = self.parse_keywords(&[Keyword::IF, Keyword::NOT, Keyword::EXISTS]);
        let names = self.parse_comma_separated(Parser::parse_object_name)?;

        let _ = self.parse_keyword(Keyword::WITH); // [ WITH ]

        let optional_keywords = if dialect_of!(self is MsSqlDialect) {
            vec![Keyword::AUTHORIZATION]
        } else if dialect_of!(self is PostgreSqlDialect) {
            vec![
                Keyword::LOGIN,
                Keyword::NOLOGIN,
                Keyword::INHERIT,
                Keyword::NOINHERIT,
                Keyword::BYPASSRLS,
                Keyword::NOBYPASSRLS,
                Keyword::PASSWORD,
                Keyword::CREATEDB,
                Keyword::NOCREATEDB,
                Keyword::CREATEROLE,
                Keyword::NOCREATEROLE,
                Keyword::SUPERUSER,
                Keyword::NOSUPERUSER,
                Keyword::REPLICATION,
                Keyword::NOREPLICATION,
                Keyword::CONNECTION,
                Keyword::VALID,
                Keyword::IN,
                Keyword::ROLE,
                Keyword::ADMIN,
                Keyword::USER,
            ]
        } else {
            vec![]
        };

        // MSSQL
        let mut authorization_owner = None;
        // Postgres
        let mut login = None;
        let mut inherit = None;
        let mut bypassrls = None;
        let mut password = None;
        let mut create_db = None;
        let mut create_role = None;
        let mut superuser = None;
        let mut replication = None;
        let mut connection_limit = None;
        let mut valid_until = None;
        let mut in_role = vec![];
        let mut in_group = vec![];
        let mut role = vec![];
        let mut user = vec![];
        let mut admin = vec![];

        while let Some(keyword) = self.parse_one_of_keywords(&optional_keywords) {
            let loc = self
                .tokens
                .get(self.index - 1)
                .map_or(Location { line: 0, column: 0 }, |t| t.location);
            match keyword {
                Keyword::AUTHORIZATION => {
                    if authorization_owner.is_some() {
                        parser_err!("Found multiple AUTHORIZATION", loc)
                    } else {
                        authorization_owner = Some(self.parse_object_name()?);
                        Ok(())
                    }
                }
                Keyword::LOGIN | Keyword::NOLOGIN => {
                    if login.is_some() {
                        parser_err!("Found multiple LOGIN or NOLOGIN", loc)
                    } else {
                        login = Some(keyword == Keyword::LOGIN);
                        Ok(())
                    }
                }
                Keyword::INHERIT | Keyword::NOINHERIT => {
                    if inherit.is_some() {
                        parser_err!("Found multiple INHERIT or NOINHERIT", loc)
                    } else {
                        inherit = Some(keyword == Keyword::INHERIT);
                        Ok(())
                    }
                }
                Keyword::BYPASSRLS | Keyword::NOBYPASSRLS => {
                    if bypassrls.is_some() {
                        parser_err!("Found multiple BYPASSRLS or NOBYPASSRLS", loc)
                    } else {
                        bypassrls = Some(keyword == Keyword::BYPASSRLS);
                        Ok(())
                    }
                }
                Keyword::CREATEDB | Keyword::NOCREATEDB => {
                    if create_db.is_some() {
                        parser_err!("Found multiple CREATEDB or NOCREATEDB", loc)
                    } else {
                        create_db = Some(keyword == Keyword::CREATEDB);
                        Ok(())
                    }
                }
                Keyword::CREATEROLE | Keyword::NOCREATEROLE => {
                    if create_role.is_some() {
                        parser_err!("Found multiple CREATEROLE or NOCREATEROLE", loc)
                    } else {
                        create_role = Some(keyword == Keyword::CREATEROLE);
                        Ok(())
                    }
                }
                Keyword::SUPERUSER | Keyword::NOSUPERUSER => {
                    if superuser.is_some() {
                        parser_err!("Found multiple SUPERUSER or NOSUPERUSER", loc)
                    } else {
                        superuser = Some(keyword == Keyword::SUPERUSER);
                        Ok(())
                    }
                }
                Keyword::REPLICATION | Keyword::NOREPLICATION => {
                    if replication.is_some() {
                        parser_err!("Found multiple REPLICATION or NOREPLICATION", loc)
                    } else {
                        replication = Some(keyword == Keyword::REPLICATION);
                        Ok(())
                    }
                }
                Keyword::PASSWORD => {
                    if password.is_some() {
                        parser_err!("Found multiple PASSWORD", loc)
                    } else {
                        password = if self.parse_keyword(Keyword::NULL) {
                            Some(Password::NullPassword)
                        } else {
                            Some(Password::Password(Expr::Value(self.parse_value()?)))
                        };
                        Ok(())
                    }
                }
                Keyword::CONNECTION => {
                    self.expect_keyword(Keyword::LIMIT)?;
                    if connection_limit.is_some() {
                        parser_err!("Found multiple CONNECTION LIMIT", loc)
                    } else {
                        connection_limit = Some(Expr::Value(self.parse_number_value()?));
                        Ok(())
                    }
                }
                Keyword::VALID => {
                    self.expect_keyword(Keyword::UNTIL)?;
                    if valid_until.is_some() {
                        parser_err!("Found multiple VALID UNTIL", loc)
                    } else {
                        valid_until = Some(Expr::Value(self.parse_value()?));
                        Ok(())
                    }
                }
                Keyword::IN => {
                    if self.parse_keyword(Keyword::ROLE) {
                        if !in_role.is_empty() {
                            parser_err!("Found multiple IN ROLE", loc)
                        } else {
                            in_role = self.parse_comma_separated(Parser::parse_identifier)?;
                            Ok(())
                        }
                    } else if self.parse_keyword(Keyword::GROUP) {
                        if !in_group.is_empty() {
                            parser_err!("Found multiple IN GROUP", loc)
                        } else {
                            in_group = self.parse_comma_separated(Parser::parse_identifier)?;
                            Ok(())
                        }
                    } else {
                        self.expected("ROLE or GROUP after IN", self.peek_token())
                    }
                }
                Keyword::ROLE => {
                    if !role.is_empty() {
                        parser_err!("Found multiple ROLE", loc)
                    } else {
                        role = self.parse_comma_separated(Parser::parse_identifier)?;
                        Ok(())
                    }
                }
                Keyword::USER => {
                    if !user.is_empty() {
                        parser_err!("Found multiple USER", loc)
                    } else {
                        user = self.parse_comma_separated(Parser::parse_identifier)?;
                        Ok(())
                    }
                }
                Keyword::ADMIN => {
                    if !admin.is_empty() {
                        parser_err!("Found multiple ADMIN", loc)
                    } else {
                        admin = self.parse_comma_separated(Parser::parse_identifier)?;
                        Ok(())
                    }
                }
                _ => break,
            }?
        }

        Ok(Statement::CreateRole {
            names,
            if_not_exists,
            login,
            inherit,
            bypassrls,
            password,
            create_db,
            create_role,
            replication,
            superuser,
            connection_limit,
            valid_until,
            in_role,
            in_group,
            role,
            user,
            admin,
            authorization_owner,
        })
    }

    pub fn parse_drop(&mut self) -> Result<Statement, ParserError> {
        // MySQL dialect supports `TEMPORARY`
        let temporary = dialect_of!(self is MySqlDialect | GenericDialect)
            && self.parse_keyword(Keyword::TEMPORARY);

        let object_type = if self.parse_keyword(Keyword::TABLE) {
            ObjectType::Table
        } else if self.parse_keyword(Keyword::VIEW) {
            ObjectType::View
        } else if self.parse_keyword(Keyword::INDEX) {
            ObjectType::Index
        } else if self.parse_keyword(Keyword::ROLE) {
            ObjectType::Role
        } else if self.parse_keyword(Keyword::SCHEMA) {
            ObjectType::Schema
        } else if self.parse_keyword(Keyword::SEQUENCE) {
            ObjectType::Sequence
        } else if self.parse_keyword(Keyword::STAGE) {
            ObjectType::Stage
        } else if self.parse_keyword(Keyword::FUNCTION) {
            return self.parse_drop_function();
        } else {
            return self.expected(
                "TABLE, VIEW, INDEX, ROLE, SCHEMA, FUNCTION, STAGE or SEQUENCE after DROP",
                self.peek_token(),
            );
        };
        // Many dialects support the non standard `IF EXISTS` clause and allow
        // specifying multiple objects to delete in a single statement
        let if_exists = self.parse_keywords(&[Keyword::IF, Keyword::EXISTS]);
        let names = self.parse_comma_separated(Parser::parse_object_name)?;

        let loc = self.peek_token().location;
        let cascade = self.parse_keyword(Keyword::CASCADE);
        let restrict = self.parse_keyword(Keyword::RESTRICT);
        let purge = self.parse_keyword(Keyword::PURGE);
        if cascade && restrict {
            return parser_err!("Cannot specify both CASCADE and RESTRICT in DROP", loc);
        }
        if object_type == ObjectType::Role && (cascade || restrict || purge) {
            return parser_err!(
                "Cannot specify CASCADE, RESTRICT, or PURGE in DROP ROLE",
                loc
            );
        }
        Ok(Statement::Drop {
            object_type,
            if_exists,
            names,
            cascade,
            restrict,
            purge,
            temporary,
        })
    }

    /// ```sql
    /// DROP FUNCTION [ IF EXISTS ] name [ ( [ [ argmode ] [ argname ] argtype [, ...] ] ) ] [, ...]
    /// [ CASCADE | RESTRICT ]
    /// ```
    fn parse_drop_function(&mut self) -> Result<Statement, ParserError> {
        let if_exists = self.parse_keywords(&[Keyword::IF, Keyword::EXISTS]);
        let func_desc = self.parse_comma_separated(Parser::parse_drop_function_desc)?;
        let option = match self.parse_one_of_keywords(&[Keyword::CASCADE, Keyword::RESTRICT]) {
            Some(Keyword::CASCADE) => Some(ReferentialAction::Cascade),
            Some(Keyword::RESTRICT) => Some(ReferentialAction::Restrict),
            _ => None,
        };
        Ok(Statement::DropFunction {
            if_exists,
            func_desc,
            option,
        })
    }

    fn parse_drop_function_desc(&mut self) -> Result<DropFunctionDesc, ParserError> {
        let name = self.parse_object_name()?;

        let args = if self.consume_token(&Token::LParen) {
            if self.consume_token(&Token::RParen) {
                None
            } else {
                let args = self.parse_comma_separated(Parser::parse_function_arg)?;
                self.expect_token(&Token::RParen)?;
                Some(args)
            }
        } else {
            None
        };

        Ok(DropFunctionDesc { name, args })
    }

    /// ```sql
    /// DECLARE name [ BINARY ] [ ASENSITIVE | INSENSITIVE ] [ [ NO ] SCROLL ]
    ///     CURSOR [ { WITH | WITHOUT } HOLD ] FOR query
    /// ```
    pub fn parse_declare(&mut self) -> Result<Statement, ParserError> {
        let name = self.parse_identifier()?;

        let binary = self.parse_keyword(Keyword::BINARY);
        let sensitive = if self.parse_keyword(Keyword::INSENSITIVE) {
            Some(true)
        } else if self.parse_keyword(Keyword::ASENSITIVE) {
            Some(false)
        } else {
            None
        };
        let scroll = if self.parse_keyword(Keyword::SCROLL) {
            Some(true)
        } else if self.parse_keywords(&[Keyword::NO, Keyword::SCROLL]) {
            Some(false)
        } else {
            None
        };

        self.expect_keyword(Keyword::CURSOR)?;

        let hold = match self.parse_one_of_keywords(&[Keyword::WITH, Keyword::WITHOUT]) {
            Some(keyword) => {
                self.expect_keyword(Keyword::HOLD)?;

                match keyword {
                    Keyword::WITH => Some(true),
                    Keyword::WITHOUT => Some(false),
                    _ => unreachable!(),
                }
            }
            None => None,
        };

        self.expect_keyword(Keyword::FOR)?;

        let query = self.parse_query()?;

        Ok(Statement::Declare {
            name,
            binary,
            sensitive,
            scroll,
            hold,
            query: Box::new(query),
        })
    }

    // FETCH [ direction { FROM | IN } ] cursor INTO target;
    pub fn parse_fetch_statement(&mut self) -> Result<Statement, ParserError> {
        let direction = if self.parse_keyword(Keyword::NEXT) {
            FetchDirection::Next
        } else if self.parse_keyword(Keyword::PRIOR) {
            FetchDirection::Prior
        } else if self.parse_keyword(Keyword::FIRST) {
            FetchDirection::First
        } else if self.parse_keyword(Keyword::LAST) {
            FetchDirection::Last
        } else if self.parse_keyword(Keyword::ABSOLUTE) {
            FetchDirection::Absolute {
                limit: self.parse_number_value()?,
            }
        } else if self.parse_keyword(Keyword::RELATIVE) {
            FetchDirection::Relative {
                limit: self.parse_number_value()?,
            }
        } else if self.parse_keyword(Keyword::FORWARD) {
            if self.parse_keyword(Keyword::ALL) {
                FetchDirection::ForwardAll
            } else {
                FetchDirection::Forward {
                    // TODO: Support optional
                    limit: Some(self.parse_number_value()?),
                }
            }
        } else if self.parse_keyword(Keyword::BACKWARD) {
            if self.parse_keyword(Keyword::ALL) {
                FetchDirection::BackwardAll
            } else {
                FetchDirection::Backward {
                    // TODO: Support optional
                    limit: Some(self.parse_number_value()?),
                }
            }
        } else if self.parse_keyword(Keyword::ALL) {
            FetchDirection::All
        } else {
            FetchDirection::Count {
                limit: self.parse_number_value()?,
            }
        };

        self.expect_one_of_keywords(&[Keyword::FROM, Keyword::IN])?;

        let name = self.parse_identifier()?;

        let into = if self.parse_keyword(Keyword::INTO) {
            Some(self.parse_object_name()?)
        } else {
            None
        };

        Ok(Statement::Fetch {
            name,
            direction,
            into,
        })
    }

    pub fn parse_discard(&mut self) -> Result<Statement, ParserError> {
        let object_type = if self.parse_keyword(Keyword::ALL) {
            DiscardObject::ALL
        } else if self.parse_keyword(Keyword::PLANS) {
            DiscardObject::PLANS
        } else if self.parse_keyword(Keyword::SEQUENCES) {
            DiscardObject::SEQUENCES
        } else if self.parse_keyword(Keyword::TEMP) || self.parse_keyword(Keyword::TEMPORARY) {
            DiscardObject::TEMP
        } else {
            return self.expected(
                "ALL, PLANS, SEQUENCES, TEMP or TEMPORARY after DISCARD",
                self.peek_token(),
            );
        };
        Ok(Statement::Discard { object_type })
    }

    pub fn parse_create_index(&mut self, unique: bool) -> Result<Statement, ParserError> {
        let concurrently = self.parse_keyword(Keyword::CONCURRENTLY);
        let if_not_exists = self.parse_keywords(&[Keyword::IF, Keyword::NOT, Keyword::EXISTS]);
        let index_name = if if_not_exists || !self.parse_keyword(Keyword::ON) {
            let index_name = self.parse_object_name()?;
            self.expect_keyword(Keyword::ON)?;
            Some(index_name)
        } else {
            None
        };
        let table_name = self.parse_object_name()?;
        let using = if self.parse_keyword(Keyword::USING) {
            Some(self.parse_identifier()?)
        } else {
            None
        };
        self.expect_token(&Token::LParen)?;
        let columns = self.parse_comma_separated(Parser::parse_order_by_expr)?;
        self.expect_token(&Token::RParen)?;

        let include = if self.parse_keyword(Keyword::INCLUDE) {
            self.expect_token(&Token::LParen)?;
            let columns = self.parse_comma_separated(Parser::parse_identifier)?;
            self.expect_token(&Token::RParen)?;
            columns
        } else {
            vec![]
        };

        let nulls_distinct = if self.parse_keyword(Keyword::NULLS) {
            let not = self.parse_keyword(Keyword::NOT);
            self.expect_keyword(Keyword::DISTINCT)?;
            Some(!not)
        } else {
            None
        };

        let predicate = if self.parse_keyword(Keyword::WHERE) {
            Some(self.parse_expr()?)
        } else {
            None
        };

        Ok(Statement::CreateIndex {
            name: index_name,
            table_name,
            using,
            columns,
            unique,
            concurrently,
            if_not_exists,
            include,
            nulls_distinct,
            predicate,
        })
    }

    //TODO: Implement parsing for Skewed and Clustered
    pub fn parse_hive_distribution(&mut self) -> Result<HiveDistributionStyle, ParserError> {
        if self.parse_keywords(&[Keyword::PARTITIONED, Keyword::BY]) {
            self.expect_token(&Token::LParen)?;
            let columns = self.parse_comma_separated(Parser::parse_column_def)?;
            self.expect_token(&Token::RParen)?;
            Ok(HiveDistributionStyle::PARTITIONED { columns })
        } else {
            Ok(HiveDistributionStyle::NONE)
        }
    }

    pub fn parse_hive_formats(&mut self) -> Result<HiveFormat, ParserError> {
        let mut hive_format = HiveFormat::default();
        loop {
            match self.parse_one_of_keywords(&[Keyword::ROW, Keyword::STORED, Keyword::LOCATION]) {
                Some(Keyword::ROW) => {
                    hive_format.row_format = Some(self.parse_row_format()?);
                }
                Some(Keyword::STORED) => {
                    self.expect_keyword(Keyword::AS)?;
                    if self.parse_keyword(Keyword::INPUTFORMAT) {
                        let input_format = self.parse_expr()?;
                        self.expect_keyword(Keyword::OUTPUTFORMAT)?;
                        let output_format = self.parse_expr()?;
                        hive_format.storage = Some(HiveIOFormat::IOF {
                            input_format,
                            output_format,
                        });
                    } else {
                        let format = self.parse_file_format()?;
                        hive_format.storage = Some(HiveIOFormat::FileFormat { format });
                    }
                }
                Some(Keyword::LOCATION) => {
                    hive_format.location = Some(self.parse_literal_string()?);
                }
                None => break,
                _ => break,
            }
        }

        Ok(hive_format)
    }

    pub fn parse_row_format(&mut self) -> Result<HiveRowFormat, ParserError> {
        self.expect_keyword(Keyword::FORMAT)?;
        match self.parse_one_of_keywords(&[Keyword::SERDE, Keyword::DELIMITED]) {
            Some(Keyword::SERDE) => {
                let class = self.parse_literal_string()?;
                Ok(HiveRowFormat::SERDE { class })
            }
            _ => Ok(HiveRowFormat::DELIMITED),
        }
    }

    pub fn parse_create_table(
        &mut self,
        or_replace: bool,
        temporary: bool,
        global: Option<bool>,
        transient: bool,
    ) -> Result<Statement, ParserError> {
        let if_not_exists = self.parse_keywords(&[Keyword::IF, Keyword::NOT, Keyword::EXISTS]);
        let table_name = self.parse_object_name()?;

        // Clickhouse has `ON CLUSTER 'cluster'` syntax for DDLs
        let on_cluster = if self.parse_keywords(&[Keyword::ON, Keyword::CLUSTER]) {
            let next_token = self.next_token();
            match next_token.token {
                Token::SingleQuotedString(s) => Some(s),
                Token::Word(s) => Some(s.to_string()),
                _ => self.expected("identifier or cluster literal", next_token)?,
            }
        } else {
            None
        };

        let like = if self.parse_keyword(Keyword::LIKE) || self.parse_keyword(Keyword::ILIKE) {
            self.parse_object_name().ok()
        } else {
            None
        };

        let clone = if self.parse_keyword(Keyword::CLONE) {
            self.parse_object_name().ok()
        } else {
            None
        };

        // parse optional column list (schema)
        let (columns, constraints) = self.parse_columns()?;

        // SQLite supports `WITHOUT ROWID` at the end of `CREATE TABLE`
        let without_rowid = self.parse_keywords(&[Keyword::WITHOUT, Keyword::ROWID]);

        let hive_distribution = self.parse_hive_distribution()?;
        let hive_formats = self.parse_hive_formats()?;
        // PostgreSQL supports `WITH ( options )`, before `AS`
        let with_options = self.parse_options(Keyword::WITH)?;
        let table_properties = self.parse_options(Keyword::TBLPROPERTIES)?;

        let engine = if self.parse_keyword(Keyword::ENGINE) {
            self.expect_token(&Token::Eq)?;
            let next_token = self.next_token();
            match next_token.token {
                Token::Word(w) => Some(w.value),
                _ => self.expected("identifier", next_token)?,
            }
        } else {
            None
        };

        let auto_increment_offset = if self.parse_keyword(Keyword::AUTO_INCREMENT) {
            let _ = self.consume_token(&Token::Eq);
            let next_token = self.next_token();
            match next_token.token {
                Token::Number(s, _) => Some(s.parse::<u32>().expect("literal int")),
                _ => self.expected("literal int", next_token)?,
            }
        } else {
            None
        };

        let order_by = if self.parse_keywords(&[Keyword::ORDER, Keyword::BY]) {
            if self.consume_token(&Token::LParen) {
                let columns = if self.peek_token() != Token::RParen {
                    self.parse_comma_separated(Parser::parse_identifier)?
                } else {
                    vec![]
                };
                self.expect_token(&Token::RParen)?;
                Some(columns)
            } else {
                Some(vec![self.parse_identifier()?])
            }
        } else {
            None
        };

        // Parse optional `AS ( query )`
        let query = if self.parse_keyword(Keyword::AS) {
            Some(Box::new(self.parse_query()?))
        } else {
            None
        };

        let default_charset = if self.parse_keywords(&[Keyword::DEFAULT, Keyword::CHARSET]) {
            self.expect_token(&Token::Eq)?;
            let next_token = self.next_token();
            match next_token.token {
                Token::Word(w) => Some(w.value),
                _ => self.expected("identifier", next_token)?,
            }
        } else {
            None
        };

        let collation = if self.parse_keywords(&[Keyword::COLLATE]) {
            self.expect_token(&Token::Eq)?;
            let next_token = self.next_token();
            match next_token.token {
                Token::Word(w) => Some(w.value),
                _ => self.expected("identifier", next_token)?,
            }
        } else {
            None
        };

        let on_commit: Option<OnCommit> =
            if self.parse_keywords(&[Keyword::ON, Keyword::COMMIT, Keyword::DELETE, Keyword::ROWS])
            {
                Some(OnCommit::DeleteRows)
            } else if self.parse_keywords(&[
                Keyword::ON,
                Keyword::COMMIT,
                Keyword::PRESERVE,
                Keyword::ROWS,
            ]) {
                Some(OnCommit::PreserveRows)
            } else if self.parse_keywords(&[Keyword::ON, Keyword::COMMIT, Keyword::DROP]) {
                Some(OnCommit::Drop)
            } else {
                None
            };

        let strict = self.parse_keyword(Keyword::STRICT);

        let comment = if self.parse_keyword(Keyword::COMMENT) {
            let _ = self.consume_token(&Token::Eq);
            let next_token = self.next_token();
            match next_token.token {
                Token::SingleQuotedString(str) => Some(str),
                _ => self.expected("comment", next_token)?,
            }
        } else {
            None
        };

        Ok(CreateTableBuilder::new(table_name)
            .temporary(temporary)
            .columns(columns)
            .constraints(constraints)
            .with_options(with_options)
            .table_properties(table_properties)
            .or_replace(or_replace)
            .if_not_exists(if_not_exists)
            .transient(transient)
            .hive_distribution(hive_distribution)
            .hive_formats(Some(hive_formats))
            .global(global)
            .query(query)
            .without_rowid(without_rowid)
            .like(like)
            .clone_clause(clone)
            .engine(engine)
            .comment(comment)
            .auto_increment_offset(auto_increment_offset)
            .order_by(order_by)
            .default_charset(default_charset)
            .collation(collation)
            .on_commit(on_commit)
            .on_cluster(on_cluster)
            .strict(strict)
            .build())
    }

    pub fn parse_optional_procedure_parameters(
        &mut self,
    ) -> Result<Option<Vec<ProcedureParam>>, ParserError> {
        let mut params = vec![];
        if !self.consume_token(&Token::LParen) || self.consume_token(&Token::RParen) {
            return Ok(Some(params));
        }
        loop {
            if let Token::Word(_) = self.peek_token().token {
                params.push(self.parse_procedure_param()?)
            }
            let comma = self.consume_token(&Token::Comma);
            if self.consume_token(&Token::RParen) {
                // allow a trailing comma, even though it's not in standard
                break;
            } else if !comma {
                return self.expected("',' or ')' after parameter definition", self.peek_token());
            }
        }
        Ok(Some(params))
    }

    pub fn parse_columns(&mut self) -> Result<(Vec<ColumnDef>, Vec<TableConstraint>), ParserError> {
        let mut columns = vec![];
        let mut constraints = vec![];
        if !self.consume_token(&Token::LParen) || self.consume_token(&Token::RParen) {
            return Ok((columns, constraints));
        }

        loop {
            if let Some(constraint) = self.parse_optional_table_constraint()? {
                constraints.push(constraint);
            } else if let Token::Word(_) = self.peek_token().token {
                columns.push(self.parse_column_def()?);
            } else {
                return self.expected("column name or constraint definition", self.peek_token());
            }
            let comma = self.consume_token(&Token::Comma);
            if self.consume_token(&Token::RParen) {
                // allow a trailing comma, even though it's not in standard
                break;
            } else if !comma {
                return self.expected("',' or ')' after column definition", self.peek_token());
            }
        }

        Ok((columns, constraints))
    }

    pub fn parse_procedure_param(&mut self) -> Result<ProcedureParam, ParserError> {
        let name = self.parse_identifier()?;
        let data_type = self.parse_data_type()?;
        Ok(ProcedureParam { name, data_type })
    }

    pub fn parse_column_def(&mut self) -> Result<ColumnDef, ParserError> {
        let name = self.parse_identifier()?;
        let data_type = self.parse_data_type()?;
        let mut collation = if self.parse_keyword(Keyword::COLLATE) {
            Some(self.parse_object_name()?)
        } else {
            None
        };
        let mut options = vec![];
        loop {
            if self.parse_keyword(Keyword::CONSTRAINT) {
                let name = Some(self.parse_identifier()?);
                if let Some(option) = self.parse_optional_column_option()? {
                    options.push(ColumnOptionDef { name, option });
                } else {
                    return self.expected(
                        "constraint details after CONSTRAINT <name>",
                        self.peek_token(),
                    );
                }
            } else if let Some(option) = self.parse_optional_column_option()? {
                options.push(ColumnOptionDef { name: None, option });
            } else if dialect_of!(self is MySqlDialect | GenericDialect)
                && self.parse_keyword(Keyword::COLLATE)
            {
                collation = Some(self.parse_object_name()?);
            } else {
                break;
            };
        }
        Ok(ColumnDef {
            name,
            data_type,
            collation,
            options,
        })
    }

    pub fn parse_optional_column_option(&mut self) -> Result<Option<ColumnOption>, ParserError> {
        if self.parse_keywords(&[Keyword::CHARACTER, Keyword::SET]) {
            Ok(Some(ColumnOption::CharacterSet(self.parse_object_name()?)))
        } else if self.parse_keywords(&[Keyword::NOT, Keyword::NULL]) {
            Ok(Some(ColumnOption::NotNull))
        } else if self.parse_keywords(&[Keyword::COMMENT]) {
            let next_token = self.next_token();
            match next_token.token {
                Token::SingleQuotedString(value, ..) => Ok(Some(ColumnOption::Comment(value))),
                _ => self.expected("string", next_token),
            }
        } else if self.parse_keyword(Keyword::NULL) {
            Ok(Some(ColumnOption::Null))
        } else if self.parse_keyword(Keyword::DEFAULT) {
            Ok(Some(ColumnOption::Default(self.parse_expr()?)))
        } else if self.parse_keywords(&[Keyword::PRIMARY, Keyword::KEY]) {
            Ok(Some(ColumnOption::Unique { is_primary: true }))
        } else if self.parse_keyword(Keyword::UNIQUE) {
            Ok(Some(ColumnOption::Unique { is_primary: false }))
        } else if self.parse_keyword(Keyword::REFERENCES) {
            let foreign_table = self.parse_object_name()?;
            // PostgreSQL allows omitting the column list and
            // uses the primary key column of the foreign table by default
            let referred_columns = self.parse_parenthesized_column_list(Optional, false)?;
            let mut on_delete = None;
            let mut on_update = None;
            loop {
                if on_delete.is_none() && self.parse_keywords(&[Keyword::ON, Keyword::DELETE]) {
                    on_delete = Some(self.parse_referential_action()?);
                } else if on_update.is_none()
                    && self.parse_keywords(&[Keyword::ON, Keyword::UPDATE])
                {
                    on_update = Some(self.parse_referential_action()?);
                } else {
                    break;
                }
            }
            Ok(Some(ColumnOption::ForeignKey {
                foreign_table,
                referred_columns,
                on_delete,
                on_update,
            }))
        } else if self.parse_keyword(Keyword::CHECK) {
            self.expect_token(&Token::LParen)?;
            let expr = self.parse_expr()?;
            self.expect_token(&Token::RParen)?;
            Ok(Some(ColumnOption::Check(expr)))
        } else if self.parse_keyword(Keyword::AUTO_INCREMENT)
            && dialect_of!(self is MySqlDialect | GenericDialect)
        {
            // Support AUTO_INCREMENT for MySQL
            Ok(Some(ColumnOption::DialectSpecific(vec![
                Token::make_keyword("AUTO_INCREMENT"),
            ])))
        } else if self.parse_keyword(Keyword::AUTOINCREMENT)
            && dialect_of!(self is SQLiteDialect |  GenericDialect)
        {
            // Support AUTOINCREMENT for SQLite
            Ok(Some(ColumnOption::DialectSpecific(vec![
                Token::make_keyword("AUTOINCREMENT"),
            ])))
        } else if self.parse_keywords(&[Keyword::ON, Keyword::UPDATE])
            && dialect_of!(self is MySqlDialect | GenericDialect)
        {
            let expr = self.parse_expr()?;
            Ok(Some(ColumnOption::OnUpdate(expr)))
        } else if self.parse_keyword(Keyword::GENERATED) {
            self.parse_optional_column_option_generated()
        } else if self.parse_keyword(Keyword::AS)
            && dialect_of!(self is MySqlDialect | SQLiteDialect | DuckDbDialect | GenericDialect)
        {
            self.parse_optional_column_option_as()
        } else {
            Ok(None)
        }
    }
    fn parse_optional_column_option_generated(
        &mut self,
    ) -> Result<Option<ColumnOption>, ParserError> {
        if self.parse_keywords(&[Keyword::ALWAYS, Keyword::AS, Keyword::IDENTITY]) {
            let mut sequence_options = vec![];
            if self.expect_token(&Token::LParen).is_ok() {
                sequence_options = self.parse_create_sequence_options()?;
                self.expect_token(&Token::RParen)?;
            }
            Ok(Some(ColumnOption::Generated {
                generated_as: GeneratedAs::Always,
                sequence_options: Some(sequence_options),
                generation_expr: None,
                generation_expr_mode: None,
                generated_keyword: true,
            }))
        } else if self.parse_keywords(&[
            Keyword::BY,
            Keyword::DEFAULT,
            Keyword::AS,
            Keyword::IDENTITY,
        ]) {
            let mut sequence_options = vec![];
            if self.expect_token(&Token::LParen).is_ok() {
                sequence_options = self.parse_create_sequence_options()?;
                self.expect_token(&Token::RParen)?;
            }
            Ok(Some(ColumnOption::Generated {
                generated_as: GeneratedAs::ByDefault,
                sequence_options: Some(sequence_options),
                generation_expr: None,
                generation_expr_mode: None,
                generated_keyword: true,
            }))
        } else if self.parse_keywords(&[Keyword::ALWAYS, Keyword::AS]) {
            if self.expect_token(&Token::LParen).is_ok() {
                let expr = self.parse_expr()?;
                self.expect_token(&Token::RParen)?;
                let (gen_as, expr_mode) = if self.parse_keywords(&[Keyword::STORED]) {
                    Ok((
                        GeneratedAs::ExpStored,
                        Some(GeneratedExpressionMode::Stored),
                    ))
                } else if dialect_of!(self is PostgreSqlDialect) {
                    // Postgres' AS IDENTITY branches are above, this one needs STORED
                    self.expected("STORED", self.peek_token())
                } else if self.parse_keywords(&[Keyword::VIRTUAL]) {
                    Ok((GeneratedAs::Always, Some(GeneratedExpressionMode::Virtual)))
                } else {
                    Ok((GeneratedAs::Always, None))
                }?;

                Ok(Some(ColumnOption::Generated {
                    generated_as: gen_as,
                    sequence_options: None,
                    generation_expr: Some(expr),
                    generation_expr_mode: expr_mode,
                    generated_keyword: true,
                }))
            } else {
                Ok(None)
            }
        } else {
            Ok(None)
        }
    }

    fn parse_optional_column_option_as(&mut self) -> Result<Option<ColumnOption>, ParserError> {
        // Some DBs allow 'AS (expr)', shorthand for GENERATED ALWAYS AS
        self.expect_token(&Token::LParen)?;
        let expr = self.parse_expr()?;
        self.expect_token(&Token::RParen)?;

        let (gen_as, expr_mode) = if self.parse_keywords(&[Keyword::STORED]) {
            (
                GeneratedAs::ExpStored,
                Some(GeneratedExpressionMode::Stored),
            )
        } else if self.parse_keywords(&[Keyword::VIRTUAL]) {
            (GeneratedAs::Always, Some(GeneratedExpressionMode::Virtual))
        } else {
            (GeneratedAs::Always, None)
        };

        Ok(Some(ColumnOption::Generated {
            generated_as: gen_as,
            sequence_options: None,
            generation_expr: Some(expr),
            generation_expr_mode: expr_mode,
            generated_keyword: false,
        }))
    }

    pub fn parse_referential_action(&mut self) -> Result<ReferentialAction, ParserError> {
        if self.parse_keyword(Keyword::RESTRICT) {
            Ok(ReferentialAction::Restrict)
        } else if self.parse_keyword(Keyword::CASCADE) {
            Ok(ReferentialAction::Cascade)
        } else if self.parse_keywords(&[Keyword::SET, Keyword::NULL]) {
            Ok(ReferentialAction::SetNull)
        } else if self.parse_keywords(&[Keyword::NO, Keyword::ACTION]) {
            Ok(ReferentialAction::NoAction)
        } else if self.parse_keywords(&[Keyword::SET, Keyword::DEFAULT]) {
            Ok(ReferentialAction::SetDefault)
        } else {
            self.expected(
                "one of RESTRICT, CASCADE, SET NULL, NO ACTION or SET DEFAULT",
                self.peek_token(),
            )
        }
    }

    pub fn parse_optional_table_constraint(
        &mut self,
    ) -> Result<Option<TableConstraint>, ParserError> {
        let name = if self.parse_keyword(Keyword::CONSTRAINT) {
            Some(self.parse_identifier()?)
        } else {
            None
        };

        let next_token = self.next_token();
        match next_token.token {
            Token::Word(w) if w.keyword == Keyword::PRIMARY || w.keyword == Keyword::UNIQUE => {
                let is_primary = w.keyword == Keyword::PRIMARY;

                // parse optional [KEY]
                let _ = self.parse_keyword(Keyword::KEY);

                // optional constraint name
                let name = self
                    .maybe_parse(|parser| parser.parse_identifier())
                    .or(name);

                let columns = self.parse_parenthesized_column_list(Mandatory, false)?;
                Ok(Some(TableConstraint::Unique {
                    name,
                    columns,
                    is_primary,
                }))
            }
            Token::Word(w) if w.keyword == Keyword::FOREIGN => {
                self.expect_keyword(Keyword::KEY)?;
                let columns = self.parse_parenthesized_column_list(Mandatory, false)?;
                self.expect_keyword(Keyword::REFERENCES)?;
                let foreign_table = self.parse_object_name()?;
                let referred_columns = self.parse_parenthesized_column_list(Mandatory, false)?;
                let mut on_delete = None;
                let mut on_update = None;
                loop {
                    if on_delete.is_none() && self.parse_keywords(&[Keyword::ON, Keyword::DELETE]) {
                        on_delete = Some(self.parse_referential_action()?);
                    } else if on_update.is_none()
                        && self.parse_keywords(&[Keyword::ON, Keyword::UPDATE])
                    {
                        on_update = Some(self.parse_referential_action()?);
                    } else {
                        break;
                    }
                }
                Ok(Some(TableConstraint::ForeignKey {
                    name,
                    columns,
                    foreign_table,
                    referred_columns,
                    on_delete,
                    on_update,
                }))
            }
            Token::Word(w) if w.keyword == Keyword::CHECK => {
                self.expect_token(&Token::LParen)?;
                let expr = Box::new(self.parse_expr()?);
                self.expect_token(&Token::RParen)?;
                Ok(Some(TableConstraint::Check { name, expr }))
            }
            Token::Word(w)
                if (w.keyword == Keyword::INDEX || w.keyword == Keyword::KEY)
                    && dialect_of!(self is GenericDialect | MySqlDialect) =>
            {
                let display_as_key = w.keyword == Keyword::KEY;

                let name = match self.peek_token().token {
                    Token::Word(word) if word.keyword == Keyword::USING => None,
                    _ => self.maybe_parse(|parser| parser.parse_identifier()),
                };

                let index_type = if self.parse_keyword(Keyword::USING) {
                    Some(self.parse_index_type()?)
                } else {
                    None
                };
                let columns = self.parse_parenthesized_column_list(Mandatory, false)?;

                Ok(Some(TableConstraint::Index {
                    display_as_key,
                    name,
                    index_type,
                    columns,
                }))
            }
            Token::Word(w)
                if (w.keyword == Keyword::FULLTEXT || w.keyword == Keyword::SPATIAL)
                    && dialect_of!(self is GenericDialect | MySqlDialect) =>
            {
                if let Some(name) = name {
                    return self.expected(
                        "FULLTEXT or SPATIAL option without constraint name",
                        TokenWithLocation {
                            token: Token::make_keyword(&name.to_string()),
                            location: next_token.location,
                        },
                    );
                }

                let fulltext = w.keyword == Keyword::FULLTEXT;

                let index_type_display = if self.parse_keyword(Keyword::KEY) {
                    KeyOrIndexDisplay::Key
                } else if self.parse_keyword(Keyword::INDEX) {
                    KeyOrIndexDisplay::Index
                } else {
                    KeyOrIndexDisplay::None
                };

                let opt_index_name = self.maybe_parse(|parser| parser.parse_identifier());

                let columns = self.parse_parenthesized_column_list(Mandatory, false)?;

                Ok(Some(TableConstraint::FulltextOrSpatial {
                    fulltext,
                    index_type_display,
                    opt_index_name,
                    columns,
                }))
            }
            _ => {
                if name.is_some() {
                    self.expected("PRIMARY, UNIQUE, FOREIGN, or CHECK", next_token)
                } else {
                    self.prev_token();
                    Ok(None)
                }
            }
        }
    }

    pub fn parse_options(&mut self, keyword: Keyword) -> Result<Vec<SqlOption>, ParserError> {
        if self.parse_keyword(keyword) {
            self.expect_token(&Token::LParen)?;
            let options = self.parse_comma_separated(Parser::parse_sql_option)?;
            self.expect_token(&Token::RParen)?;
            Ok(options)
        } else {
            Ok(vec![])
        }
    }

    pub fn parse_index_type(&mut self) -> Result<IndexType, ParserError> {
        if self.parse_keyword(Keyword::BTREE) {
            Ok(IndexType::BTree)
        } else if self.parse_keyword(Keyword::HASH) {
            Ok(IndexType::Hash)
        } else {
            self.expected("index type {BTREE | HASH}", self.peek_token())
        }
    }

    pub fn parse_sql_option(&mut self) -> Result<SqlOption, ParserError> {
        let name = self.parse_identifier()?;
        self.expect_token(&Token::Eq)?;
        let value = self.parse_value()?;
        Ok(SqlOption { name, value })
    }

    pub fn parse_partition(&mut self) -> Result<Partition, ParserError> {
        self.expect_token(&Token::LParen)?;
        let partitions = self.parse_comma_separated(Parser::parse_expr)?;
        self.expect_token(&Token::RParen)?;
        Ok(Partition { partitions })
    }

    pub fn parse_alter_table_operation(&mut self) -> Result<AlterTableOperation, ParserError> {
        let operation = if self.parse_keyword(Keyword::ADD) {
            if let Some(constraint) = self.parse_optional_table_constraint()? {
                AlterTableOperation::AddConstraint(constraint)
            } else {
                let if_not_exists =
                    self.parse_keywords(&[Keyword::IF, Keyword::NOT, Keyword::EXISTS]);
                let mut new_partitions = vec![];
                loop {
                    if self.parse_keyword(Keyword::PARTITION) {
                        new_partitions.push(self.parse_partition()?);
                    } else {
                        break;
                    }
                }
                if !new_partitions.is_empty() {
                    AlterTableOperation::AddPartitions {
                        if_not_exists,
                        new_partitions,
                    }
                } else {
                    let column_keyword = self.parse_keyword(Keyword::COLUMN);

                    let if_not_exists = if dialect_of!(self is PostgreSqlDialect | BigQueryDialect | DuckDbDialect | GenericDialect)
                    {
                        self.parse_keywords(&[Keyword::IF, Keyword::NOT, Keyword::EXISTS])
                            || if_not_exists
                    } else {
                        false
                    };

                    let column_def = self.parse_column_def()?;
                    AlterTableOperation::AddColumn {
                        column_keyword,
                        if_not_exists,
                        column_def,
                    }
                }
            }
        } else if self.parse_keyword(Keyword::RENAME) {
            if dialect_of!(self is PostgreSqlDialect) && self.parse_keyword(Keyword::CONSTRAINT) {
                let old_name = self.parse_identifier()?;
                self.expect_keyword(Keyword::TO)?;
                let new_name = self.parse_identifier()?;
                AlterTableOperation::RenameConstraint { old_name, new_name }
            } else if self.parse_keyword(Keyword::TO) {
                let table_name = self.parse_object_name()?;
                AlterTableOperation::RenameTable { table_name }
            } else {
                let _ = self.parse_keyword(Keyword::COLUMN); // [ COLUMN ]
                let old_column_name = self.parse_identifier()?;
                self.expect_keyword(Keyword::TO)?;
                let new_column_name = self.parse_identifier()?;
                AlterTableOperation::RenameColumn {
                    old_column_name,
                    new_column_name,
                }
            }
        } else if self.parse_keyword(Keyword::DROP) {
            if self.parse_keywords(&[Keyword::IF, Keyword::EXISTS, Keyword::PARTITION]) {
                self.expect_token(&Token::LParen)?;
                let partitions = self.parse_comma_separated(Parser::parse_expr)?;
                self.expect_token(&Token::RParen)?;
                AlterTableOperation::DropPartitions {
                    partitions,
                    if_exists: true,
                }
            } else if self.parse_keyword(Keyword::PARTITION) {
                self.expect_token(&Token::LParen)?;
                let partitions = self.parse_comma_separated(Parser::parse_expr)?;
                self.expect_token(&Token::RParen)?;
                AlterTableOperation::DropPartitions {
                    partitions,
                    if_exists: false,
                }
            } else if self.parse_keyword(Keyword::CONSTRAINT) {
                let if_exists = self.parse_keywords(&[Keyword::IF, Keyword::EXISTS]);
                let name = self.parse_identifier()?;
                let cascade = self.parse_keyword(Keyword::CASCADE);
                AlterTableOperation::DropConstraint {
                    if_exists,
                    name,
                    cascade,
                }
            } else if self.parse_keywords(&[Keyword::PRIMARY, Keyword::KEY])
                && dialect_of!(self is MySqlDialect | GenericDialect)
            {
                AlterTableOperation::DropPrimaryKey
            } else {
                let _ = self.parse_keyword(Keyword::COLUMN); // [ COLUMN ]
                let if_exists = self.parse_keywords(&[Keyword::IF, Keyword::EXISTS]);
                let column_name = self.parse_identifier()?;
                let cascade = self.parse_keyword(Keyword::CASCADE);
                AlterTableOperation::DropColumn {
                    column_name,
                    if_exists,
                    cascade,
                }
            }
        } else if self.parse_keyword(Keyword::PARTITION) {
            self.expect_token(&Token::LParen)?;
            let before = self.parse_comma_separated(Parser::parse_expr)?;
            self.expect_token(&Token::RParen)?;
            self.expect_keyword(Keyword::RENAME)?;
            self.expect_keywords(&[Keyword::TO, Keyword::PARTITION])?;
            self.expect_token(&Token::LParen)?;
            let renames = self.parse_comma_separated(Parser::parse_expr)?;
            self.expect_token(&Token::RParen)?;
            AlterTableOperation::RenamePartitions {
                old_partitions: before,
                new_partitions: renames,
            }
        } else if self.parse_keyword(Keyword::CHANGE) {
            let _ = self.parse_keyword(Keyword::COLUMN); // [ COLUMN ]
            let old_name = self.parse_identifier()?;
            let new_name = self.parse_identifier()?;
            let data_type = self.parse_data_type()?;
            let mut options = vec![];
            while let Some(option) = self.parse_optional_column_option()? {
                options.push(option);
            }

            AlterTableOperation::ChangeColumn {
                old_name,
                new_name,
                data_type,
                options,
            }
        } else if self.parse_keyword(Keyword::ALTER) {
            let _ = self.parse_keyword(Keyword::COLUMN); // [ COLUMN ]
            let column_name = self.parse_identifier()?;
            let is_postgresql = dialect_of!(self is PostgreSqlDialect);

            let op = if self.parse_keywords(&[Keyword::SET, Keyword::NOT, Keyword::NULL]) {
                AlterColumnOperation::SetNotNull {}
            } else if self.parse_keywords(&[Keyword::DROP, Keyword::NOT, Keyword::NULL]) {
                AlterColumnOperation::DropNotNull {}
            } else if self.parse_keywords(&[Keyword::SET, Keyword::DEFAULT]) {
                AlterColumnOperation::SetDefault {
                    value: self.parse_expr()?,
                }
            } else if self.parse_keywords(&[Keyword::DROP, Keyword::DEFAULT]) {
                AlterColumnOperation::DropDefault {}
            } else if self.parse_keywords(&[Keyword::SET, Keyword::DATA, Keyword::TYPE])
                || (is_postgresql && self.parse_keyword(Keyword::TYPE))
            {
                let data_type = self.parse_data_type()?;
                let using = if is_postgresql && self.parse_keyword(Keyword::USING) {
                    Some(self.parse_expr()?)
                } else {
                    None
                };
                AlterColumnOperation::SetDataType { data_type, using }
            } else {
                return self.expected(
                    "SET/DROP NOT NULL, SET DEFAULT, SET DATA TYPE after ALTER COLUMN",
                    self.peek_token(),
                );
            };
            AlterTableOperation::AlterColumn { column_name, op }
        } else if self.parse_keyword(Keyword::SWAP) {
            self.expect_keyword(Keyword::WITH)?;
            let table_name = self.parse_object_name()?;
            AlterTableOperation::SwapWith { table_name }
        } else {
            return self.expected(
                "ADD, RENAME, PARTITION, SWAP or DROP after ALTER TABLE",
                self.peek_token(),
            );
        };
        Ok(operation)
    }

    pub fn parse_alter(&mut self) -> Result<Statement, ParserError> {
        let object_type = self.expect_one_of_keywords(&[
            Keyword::VIEW,
            Keyword::TABLE,
            Keyword::INDEX,
            Keyword::ROLE,
        ])?;
        match object_type {
            Keyword::VIEW => self.parse_alter_view(),
            Keyword::TABLE => {
                let if_exists = self.parse_keywords(&[Keyword::IF, Keyword::EXISTS]);
                let only = self.parse_keyword(Keyword::ONLY); // [ ONLY ]
                let table_name = self.parse_object_name()?;
                let operations = self.parse_comma_separated(Parser::parse_alter_table_operation)?;
                Ok(Statement::AlterTable {
                    name: table_name,
                    if_exists,
                    only,
                    operations,
                })
            }
            Keyword::INDEX => {
                let index_name = self.parse_object_name()?;
                let operation = if self.parse_keyword(Keyword::RENAME) {
                    if self.parse_keyword(Keyword::TO) {
                        let index_name = self.parse_object_name()?;
                        AlterIndexOperation::RenameIndex { index_name }
                    } else {
                        return self.expected("TO after RENAME", self.peek_token());
                    }
                } else {
                    return self.expected("RENAME after ALTER INDEX", self.peek_token());
                };

                Ok(Statement::AlterIndex {
                    name: index_name,
                    operation,
                })
            }
            Keyword::ROLE => self.parse_alter_role(),
            // unreachable because expect_one_of_keywords used above
            _ => unreachable!(),
        }
    }

    pub fn parse_alter_view(&mut self) -> Result<Statement, ParserError> {
        let name = self.parse_object_name()?;
        let columns = self.parse_parenthesized_column_list(Optional, false)?;

        let with_options = self.parse_options(Keyword::WITH)?;

        self.expect_keyword(Keyword::AS)?;
        let query = Box::new(self.parse_query()?);

        Ok(Statement::AlterView {
            name,
            columns,
            query,
            with_options,
        })
    }

    /// Parse a `CALL procedure_name(arg1, arg2, ...)`
    /// or `CALL procedure_name` statement
    pub fn parse_call(&mut self) -> Result<Statement, ParserError> {
        let object_name = self.parse_object_name()?;
        if self.peek_token().token == Token::LParen {
            match self.parse_function(object_name)? {
                Expr::Function(f) => Ok(Statement::Call(f)),
                other => parser_err!(
                    format!("Expected a simple procedure call but found: {other}"),
                    self.peek_token().location
                ),
            }
        } else {
            Ok(Statement::Call(Function {
                name: object_name,
                args: vec![],
                over: None,
                distinct: false,
                filter: None,
                null_treatment: None,
                special: true,
                order_by: vec![],
            }))
        }
    }

    /// Parse a copy statement
    pub fn parse_copy(&mut self) -> Result<Statement, ParserError> {
        let source;
        if self.consume_token(&Token::LParen) {
            source = CopySource::Query(Box::new(self.parse_query()?));
            self.expect_token(&Token::RParen)?;
        } else {
            let table_name = self.parse_object_name()?;
            let columns = self.parse_parenthesized_column_list(Optional, false)?;
            source = CopySource::Table {
                table_name,
                columns,
            };
        }
        let to = match self.parse_one_of_keywords(&[Keyword::FROM, Keyword::TO]) {
            Some(Keyword::FROM) => false,
            Some(Keyword::TO) => true,
            _ => self.expected("FROM or TO", self.peek_token())?,
        };
        if !to {
            // Use a separate if statement to prevent Rust compiler from complaining about
            // "if statement in this position is unstable: https://github.com/rust-lang/rust/issues/53667"
            if let CopySource::Query(_) = source {
                return Err(ParserError::ParserError(
                    "COPY ... FROM does not support query as a source".to_string(),
                ));
            }
        }
        let target = if self.parse_keyword(Keyword::STDIN) {
            CopyTarget::Stdin
        } else if self.parse_keyword(Keyword::STDOUT) {
            CopyTarget::Stdout
        } else if self.parse_keyword(Keyword::PROGRAM) {
            CopyTarget::Program {
                command: self.parse_literal_string()?,
            }
        } else {
            CopyTarget::File {
                filename: self.parse_literal_string()?,
            }
        };
        let _ = self.parse_keyword(Keyword::WITH); // [ WITH ]
        let mut options = vec![];
        if self.consume_token(&Token::LParen) {
            options = self.parse_comma_separated(Parser::parse_copy_option)?;
            self.expect_token(&Token::RParen)?;
        }
        let mut legacy_options = vec![];
        while let Some(opt) = self.maybe_parse(|parser| parser.parse_copy_legacy_option()) {
            legacy_options.push(opt);
        }
        let values = if let CopyTarget::Stdin = target {
            self.expect_token(&Token::SemiColon)?;
            self.parse_tsv()
        } else {
            vec![]
        };
        Ok(Statement::Copy {
            source,
            to,
            target,
            options,
            legacy_options,
            values,
        })
    }

    pub fn parse_close(&mut self) -> Result<Statement, ParserError> {
        let cursor = if self.parse_keyword(Keyword::ALL) {
            CloseCursor::All
        } else {
            let name = self.parse_identifier()?;

            CloseCursor::Specific { name }
        };

        Ok(Statement::Close { cursor })
    }

    fn parse_copy_option(&mut self) -> Result<CopyOption, ParserError> {
        let ret = match self.parse_one_of_keywords(&[
            Keyword::FORMAT,
            Keyword::FREEZE,
            Keyword::DELIMITER,
            Keyword::NULL,
            Keyword::HEADER,
            Keyword::QUOTE,
            Keyword::ESCAPE,
            Keyword::FORCE_QUOTE,
            Keyword::FORCE_NOT_NULL,
            Keyword::FORCE_NULL,
            Keyword::ENCODING,
        ]) {
            Some(Keyword::FORMAT) => CopyOption::Format(self.parse_identifier()?),
            Some(Keyword::FREEZE) => CopyOption::Freeze(!matches!(
                self.parse_one_of_keywords(&[Keyword::TRUE, Keyword::FALSE]),
                Some(Keyword::FALSE)
            )),
            Some(Keyword::DELIMITER) => CopyOption::Delimiter(self.parse_literal_char()?),
            Some(Keyword::NULL) => CopyOption::Null(self.parse_literal_string()?),
            Some(Keyword::HEADER) => CopyOption::Header(!matches!(
                self.parse_one_of_keywords(&[Keyword::TRUE, Keyword::FALSE]),
                Some(Keyword::FALSE)
            )),
            Some(Keyword::QUOTE) => CopyOption::Quote(self.parse_literal_char()?),
            Some(Keyword::ESCAPE) => CopyOption::Escape(self.parse_literal_char()?),
            Some(Keyword::FORCE_QUOTE) => {
                CopyOption::ForceQuote(self.parse_parenthesized_column_list(Mandatory, false)?)
            }
            Some(Keyword::FORCE_NOT_NULL) => {
                CopyOption::ForceNotNull(self.parse_parenthesized_column_list(Mandatory, false)?)
            }
            Some(Keyword::FORCE_NULL) => {
                CopyOption::ForceNull(self.parse_parenthesized_column_list(Mandatory, false)?)
            }
            Some(Keyword::ENCODING) => CopyOption::Encoding(self.parse_literal_string()?),
            _ => self.expected("option", self.peek_token())?,
        };
        Ok(ret)
    }

    fn parse_copy_legacy_option(&mut self) -> Result<CopyLegacyOption, ParserError> {
        let ret = match self.parse_one_of_keywords(&[
            Keyword::BINARY,
            Keyword::DELIMITER,
            Keyword::NULL,
            Keyword::CSV,
        ]) {
            Some(Keyword::BINARY) => CopyLegacyOption::Binary,
            Some(Keyword::DELIMITER) => {
                let _ = self.parse_keyword(Keyword::AS); // [ AS ]
                CopyLegacyOption::Delimiter(self.parse_literal_char()?)
            }
            Some(Keyword::NULL) => {
                let _ = self.parse_keyword(Keyword::AS); // [ AS ]
                CopyLegacyOption::Null(self.parse_literal_string()?)
            }
            Some(Keyword::CSV) => CopyLegacyOption::Csv({
                let mut opts = vec![];
                while let Some(opt) =
                    self.maybe_parse(|parser| parser.parse_copy_legacy_csv_option())
                {
                    opts.push(opt);
                }
                opts
            }),
            _ => self.expected("option", self.peek_token())?,
        };
        Ok(ret)
    }

    fn parse_copy_legacy_csv_option(&mut self) -> Result<CopyLegacyCsvOption, ParserError> {
        let ret = match self.parse_one_of_keywords(&[
            Keyword::HEADER,
            Keyword::QUOTE,
            Keyword::ESCAPE,
            Keyword::FORCE,
        ]) {
            Some(Keyword::HEADER) => CopyLegacyCsvOption::Header,
            Some(Keyword::QUOTE) => {
                let _ = self.parse_keyword(Keyword::AS); // [ AS ]
                CopyLegacyCsvOption::Quote(self.parse_literal_char()?)
            }
            Some(Keyword::ESCAPE) => {
                let _ = self.parse_keyword(Keyword::AS); // [ AS ]
                CopyLegacyCsvOption::Escape(self.parse_literal_char()?)
            }
            Some(Keyword::FORCE) if self.parse_keywords(&[Keyword::NOT, Keyword::NULL]) => {
                CopyLegacyCsvOption::ForceNotNull(
                    self.parse_comma_separated(Parser::parse_identifier)?,
                )
            }
            Some(Keyword::FORCE) if self.parse_keywords(&[Keyword::QUOTE]) => {
                CopyLegacyCsvOption::ForceQuote(
                    self.parse_comma_separated(Parser::parse_identifier)?,
                )
            }
            _ => self.expected("csv option", self.peek_token())?,
        };
        Ok(ret)
    }

    fn parse_literal_char(&mut self) -> Result<char, ParserError> {
        let s = self.parse_literal_string()?;
        if s.len() != 1 {
            let loc = self
                .tokens
                .get(self.index - 1)
                .map_or(Location { line: 0, column: 0 }, |t| t.location);
            return parser_err!(format!("Expect a char, found {s:?}"), loc);
        }
        Ok(s.chars().next().unwrap())
    }

    /// Parse a tab separated values in
    /// COPY payload
    pub fn parse_tsv(&mut self) -> Vec<Option<String>> {
        self.parse_tab_value()
    }

    pub fn parse_tab_value(&mut self) -> Vec<Option<String>> {
        let mut values = vec![];
        let mut content = String::from("");
        while let Some(t) = self.next_token_no_skip().map(|t| &t.token) {
            match t {
                Token::Whitespace(Whitespace::Tab) => {
                    values.push(Some(content.to_string()));
                    content.clear();
                }
                Token::Whitespace(Whitespace::Newline) => {
                    values.push(Some(content.to_string()));
                    content.clear();
                }
                Token::Backslash => {
                    if self.consume_token(&Token::Period) {
                        return values;
                    }
                    if let Token::Word(w) = self.next_token().token {
                        if w.value == "N" {
                            values.push(None);
                        }
                    }
                }
                _ => {
                    content.push_str(&t.to_string());
                }
            }
        }
        values
    }

    /// Parse a literal value (numbers, strings, date/time, booleans)
    pub fn parse_value(&mut self) -> Result<Value, ParserError> {
        let next_token = self.next_token();
        let location = next_token.location;
        match next_token.token {
            Token::Word(w) => match w.keyword {
                Keyword::TRUE => Ok(Value::Boolean(true)),
                Keyword::FALSE => Ok(Value::Boolean(false)),
                Keyword::NULL => Ok(Value::Null),
                Keyword::NoKeyword if w.quote_style.is_some() => match w.quote_style {
                    Some('"') => Ok(Value::DoubleQuotedString(w.value)),
                    Some('\'') => Ok(Value::SingleQuotedString(w.value)),
                    _ => self.expected(
                        "A value?",
                        TokenWithLocation {
                            token: Token::Word(w),
                            location,
                        },
                    )?,
                },
                // Case when Snowflake Semi-structured data like key:value
                Keyword::NoKeyword | Keyword::LOCATION | Keyword::TYPE | Keyword::DATE if dialect_of!(self is SnowflakeDialect | GenericDialect) => {
                    Ok(Value::UnQuotedString(w.value))
                }
                _ => self.expected(
                    "a concrete value",
                    TokenWithLocation {
                        token: Token::Word(w),
                        location,
                    },
                ),
            },
            // The call to n.parse() returns a bigdecimal when the
            // bigdecimal feature is enabled, and is otherwise a no-op
            // (i.e., it returns the input string).
            Token::Number(ref n, l) => match n.parse() {
                Ok(n) => Ok(Value::Number(n, l)),
                Err(e) => parser_err!(format!("Could not parse '{n}' as number: {e}"), location),
            },
            Token::SingleQuotedString(ref s) => Ok(Value::SingleQuotedString(s.to_string())),
            Token::DoubleQuotedString(ref s) => Ok(Value::DoubleQuotedString(s.to_string())),
            Token::DollarQuotedString(ref s) => Ok(Value::DollarQuotedString(s.clone())),
            Token::SingleQuotedByteStringLiteral(ref s) => {
                Ok(Value::SingleQuotedByteStringLiteral(s.clone()))
            }
            Token::DoubleQuotedByteStringLiteral(ref s) => {
                Ok(Value::DoubleQuotedByteStringLiteral(s.clone()))
            }
            Token::RawStringLiteral(ref s) => Ok(Value::RawStringLiteral(s.clone())),
            Token::NationalStringLiteral(ref s) => Ok(Value::NationalStringLiteral(s.to_string())),
            Token::EscapedStringLiteral(ref s) => Ok(Value::EscapedStringLiteral(s.to_string())),
            Token::HexStringLiteral(ref s) => Ok(Value::HexStringLiteral(s.to_string())),
            Token::Placeholder(ref s) => Ok(Value::Placeholder(s.to_string())),
            tok @ Token::Colon | tok @ Token::AtSign => {
                // Not calling self.parse_identifier()? because only in placeholder we want to check numbers as idfentifies
                // This because snowflake allows numbers as placeholders
                let next_token = self.next_token();
                let ident = match next_token.token {
                    Token::Word(w) => Ok(w.to_ident()),
                    Token::Number(w, false) => Ok(Ident::new(w)),
                    _ => self.expected("placeholder", next_token),
                }?;
                let placeholder = tok.to_string() + &ident.value;
                Ok(Value::Placeholder(placeholder))
            }
            unexpected => self.expected(
                "a value",
                TokenWithLocation {
                    token: unexpected,
                    location,
                },
            ),
        }
    }

    pub fn parse_number_value(&mut self) -> Result<Value, ParserError> {
        match self.parse_value()? {
            v @ Value::Number(_, _) => Ok(v),
            v @ Value::Placeholder(_) => Ok(v),
            _ => {
                self.prev_token();
                self.expected("literal number", self.peek_token())
            }
        }
    }

    fn parse_introduced_string_value(&mut self) -> Result<Value, ParserError> {
        let next_token = self.next_token();
        let location = next_token.location;
        match next_token.token {
            Token::SingleQuotedString(ref s) => Ok(Value::SingleQuotedString(s.to_string())),
            Token::DoubleQuotedString(ref s) => Ok(Value::DoubleQuotedString(s.to_string())),
            Token::HexStringLiteral(ref s) => Ok(Value::HexStringLiteral(s.to_string())),
            unexpected => self.expected(
                "a string value",
                TokenWithLocation {
                    token: unexpected,
                    location,
                },
            ),
        }
    }

    /// Parse an unsigned literal integer/long
    pub fn parse_literal_uint(&mut self) -> Result<u64, ParserError> {
        let next_token = self.next_token();
        match next_token.token {
            Token::Number(s, _) => s.parse::<u64>().map_err(|e| {
                ParserError::ParserError(format!("Could not parse '{s}' as u64: {e}"))
            }),
            _ => self.expected("literal int", next_token),
        }
    }

    pub fn parse_function_definition(&mut self) -> Result<FunctionDefinition, ParserError> {
        let peek_token = self.peek_token();
        match peek_token.token {
            Token::DollarQuotedString(value) if dialect_of!(self is PostgreSqlDialect) => {
                self.next_token();
                Ok(FunctionDefinition::DoubleDollarDef(value.value))
            }
            _ => Ok(FunctionDefinition::SingleQuotedDef(
                self.parse_literal_string()?,
            )),
        }
    }
    /// Parse a literal string
    pub fn parse_literal_string(&mut self) -> Result<String, ParserError> {
        let next_token = self.next_token();
        match next_token.token {
            Token::Word(Word {
                value,
                keyword: Keyword::NoKeyword,
                ..
            }) => Ok(value),
            Token::SingleQuotedString(s) => Ok(s),
            Token::DoubleQuotedString(s) => Ok(s),
            Token::EscapedStringLiteral(s) if dialect_of!(self is PostgreSqlDialect | GenericDialect) => {
                Ok(s)
            }
            _ => self.expected("literal string", next_token),
        }
    }

    /// Parse a map key string
    pub fn parse_map_key(&mut self) -> Result<Expr, ParserError> {
        let next_token = self.next_token();
        match next_token.token {
            // handle bigquery offset subscript operator which overlaps with OFFSET operator
            Token::Word(Word { value, keyword, .. })
                if (dialect_of!(self is BigQueryDialect) && keyword == Keyword::OFFSET) =>
            {
                self.parse_function(ObjectName(vec![Ident::new(value)]))
            }
            Token::Word(Word { value, keyword, .. }) if (keyword == Keyword::NoKeyword) => {
                if self.peek_token() == Token::LParen {
                    return self.parse_function(ObjectName(vec![Ident::new(value)]));
                }
                Ok(Expr::Value(Value::SingleQuotedString(value)))
            }
            Token::SingleQuotedString(s) => Ok(Expr::Value(Value::SingleQuotedString(s))),
            #[cfg(not(feature = "bigdecimal"))]
            Token::Number(s, _) => Ok(Expr::Value(Value::Number(s, false))),
            #[cfg(feature = "bigdecimal")]
            Token::Number(s, _) => Ok(Expr::Value(Value::Number(s.parse().unwrap(), false))),
            _ => self.expected("literal string, number or function", next_token),
        }
    }

    /// Parse a SQL datatype (in the context of a CREATE TABLE statement for example)
    pub fn parse_data_type(&mut self) -> Result<DataType, ParserError> {
        let (ty, trailing_bracket) = self.parse_data_type_helper()?;
        if trailing_bracket.0 {
            return parser_err!(
                format!("unmatched > after parsing data type {ty}"),
                self.peek_token()
            );
        }

        Ok(ty)
    }

    fn parse_data_type_helper(
        &mut self,
    ) -> Result<(DataType, MatchedTrailingBracket), ParserError> {
        let next_token = self.next_token();
        let mut trailing_bracket = false.into();
        let mut data = match next_token.token {
            Token::Word(w) => match w.keyword {
                Keyword::BOOLEAN => Ok(DataType::Boolean),
                Keyword::BOOL => Ok(DataType::Bool),
                Keyword::FLOAT => Ok(DataType::Float(self.parse_optional_precision()?)),
                Keyword::REAL => Ok(DataType::Real),
                Keyword::FLOAT4 => Ok(DataType::Float4),
                Keyword::FLOAT64 => Ok(DataType::Float64),
                Keyword::FLOAT8 => Ok(DataType::Float8),
                Keyword::DOUBLE => {
                    if self.parse_keyword(Keyword::PRECISION) {
                        Ok(DataType::DoublePrecision)
                    } else {
                        Ok(DataType::Double)
                    }
                }
                Keyword::TINYINT => {
                    let optional_precision = self.parse_optional_precision();
                    if self.parse_keyword(Keyword::UNSIGNED) {
                        Ok(DataType::UnsignedTinyInt(optional_precision?))
                    } else {
                        Ok(DataType::TinyInt(optional_precision?))
                    }
                }
                Keyword::INT2 => {
                    let optional_precision = self.parse_optional_precision();
                    if self.parse_keyword(Keyword::UNSIGNED) {
                        Ok(DataType::UnsignedInt2(optional_precision?))
                    } else {
                        Ok(DataType::Int2(optional_precision?))
                    }
                }
                Keyword::SMALLINT => {
                    let optional_precision = self.parse_optional_precision();
                    if self.parse_keyword(Keyword::UNSIGNED) {
                        Ok(DataType::UnsignedSmallInt(optional_precision?))
                    } else {
                        Ok(DataType::SmallInt(optional_precision?))
                    }
                }
                Keyword::MEDIUMINT => {
                    let optional_precision = self.parse_optional_precision();
                    if self.parse_keyword(Keyword::UNSIGNED) {
                        Ok(DataType::UnsignedMediumInt(optional_precision?))
                    } else {
                        Ok(DataType::MediumInt(optional_precision?))
                    }
                }
                Keyword::INT => {
                    let optional_precision = self.parse_optional_precision();
                    if self.parse_keyword(Keyword::UNSIGNED) {
                        Ok(DataType::UnsignedInt(optional_precision?))
                    } else {
                        Ok(DataType::Int(optional_precision?))
                    }
                }
                Keyword::INT4 => {
                    let optional_precision = self.parse_optional_precision();
                    if self.parse_keyword(Keyword::UNSIGNED) {
                        Ok(DataType::UnsignedInt4(optional_precision?))
                    } else {
                        Ok(DataType::Int4(optional_precision?))
                    }
                }
                Keyword::INT64 => Ok(DataType::Int64),
                Keyword::INTEGER => {
                    let optional_precision = self.parse_optional_precision();
                    if self.parse_keyword(Keyword::UNSIGNED) {
                        Ok(DataType::UnsignedInteger(optional_precision?))
                    } else {
                        Ok(DataType::Integer(optional_precision?))
                    }
                }
                Keyword::BIGINT => {
                    let optional_precision = self.parse_optional_precision();
                    if self.parse_keyword(Keyword::UNSIGNED) {
                        Ok(DataType::UnsignedBigInt(optional_precision?))
                    } else {
                        Ok(DataType::BigInt(optional_precision?))
                    }
                }
                Keyword::INT8 => {
                    let optional_precision = self.parse_optional_precision();
                    if self.parse_keyword(Keyword::UNSIGNED) {
                        Ok(DataType::UnsignedInt8(optional_precision?))
                    } else {
                        Ok(DataType::Int8(optional_precision?))
                    }
                }
                Keyword::VARCHAR => Ok(DataType::Varchar(self.parse_optional_character_length()?)),
                Keyword::NVARCHAR => Ok(DataType::Nvarchar(self.parse_optional_precision()?)),
                Keyword::CHARACTER => {
                    if self.parse_keyword(Keyword::VARYING) {
                        Ok(DataType::CharacterVarying(
                            self.parse_optional_character_length()?,
                        ))
                    } else if self.parse_keywords(&[Keyword::LARGE, Keyword::OBJECT]) {
                        Ok(DataType::CharacterLargeObject(
                            self.parse_optional_precision()?,
                        ))
                    } else {
                        Ok(DataType::Character(self.parse_optional_character_length()?))
                    }
                }
                Keyword::CHAR => {
                    if self.parse_keyword(Keyword::VARYING) {
                        Ok(DataType::CharVarying(
                            self.parse_optional_character_length()?,
                        ))
                    } else if self.parse_keywords(&[Keyword::LARGE, Keyword::OBJECT]) {
                        Ok(DataType::CharLargeObject(self.parse_optional_precision()?))
                    } else {
                        Ok(DataType::Char(self.parse_optional_character_length()?))
                    }
                }
                Keyword::CLOB => Ok(DataType::Clob(self.parse_optional_precision()?)),
                Keyword::BINARY => Ok(DataType::Binary(self.parse_optional_precision()?)),
                Keyword::VARBINARY => Ok(DataType::Varbinary(self.parse_optional_precision()?)),
                Keyword::BLOB => Ok(DataType::Blob(self.parse_optional_precision()?)),
                Keyword::BYTES => Ok(DataType::Bytes(self.parse_optional_precision()?)),
                Keyword::UUID => Ok(DataType::Uuid),
                Keyword::DATE => Ok(DataType::Date),
                Keyword::DATETIME => Ok(DataType::Datetime(self.parse_optional_precision()?)),
                Keyword::TIMESTAMP => {
                    let precision = self.parse_optional_precision()?;
                    let tz = if self.parse_keyword(Keyword::WITH) {
                        self.expect_keywords(&[Keyword::TIME, Keyword::ZONE])?;
                        TimezoneInfo::WithTimeZone
                    } else if self.parse_keyword(Keyword::WITHOUT) {
                        self.expect_keywords(&[Keyword::TIME, Keyword::ZONE])?;
                        TimezoneInfo::WithoutTimeZone
                    } else {
                        TimezoneInfo::None
                    };
                    Ok(DataType::Timestamp(precision, tz))
                }
                Keyword::TIMESTAMPTZ => Ok(DataType::Timestamp(
                    self.parse_optional_precision()?,
                    TimezoneInfo::Tz,
                )),
                Keyword::TIME => {
                    let precision = self.parse_optional_precision()?;
                    let tz = if self.parse_keyword(Keyword::WITH) {
                        self.expect_keywords(&[Keyword::TIME, Keyword::ZONE])?;
                        TimezoneInfo::WithTimeZone
                    } else if self.parse_keyword(Keyword::WITHOUT) {
                        self.expect_keywords(&[Keyword::TIME, Keyword::ZONE])?;
                        TimezoneInfo::WithoutTimeZone
                    } else {
                        TimezoneInfo::None
                    };
                    Ok(DataType::Time(precision, tz))
                }
                Keyword::TIMETZ => Ok(DataType::Time(
                    self.parse_optional_precision()?,
                    TimezoneInfo::Tz,
                )),
                // Interval types can be followed by a complicated interval
                // qualifier that we don't currently support. See
                // parse_interval for a taste.
                Keyword::INTERVAL => Ok(DataType::Interval),
                Keyword::JSON => Ok(DataType::JSON),
                Keyword::REGCLASS => Ok(DataType::Regclass),
                Keyword::STRING => Ok(DataType::String(self.parse_optional_precision()?)),
                Keyword::TEXT => Ok(DataType::Text),
                Keyword::BYTEA => Ok(DataType::Bytea),
                Keyword::NUMERIC => Ok(DataType::Numeric(
                    self.parse_exact_number_optional_precision_scale()?,
                )),
                Keyword::DECIMAL => Ok(DataType::Decimal(
                    self.parse_exact_number_optional_precision_scale()?,
                )),
                Keyword::DEC => Ok(DataType::Dec(
                    self.parse_exact_number_optional_precision_scale()?,
                )),
                Keyword::BIGNUMERIC => Ok(DataType::BigNumeric(
                    self.parse_exact_number_optional_precision_scale()?,
                )),
                Keyword::BIGDECIMAL => Ok(DataType::BigDecimal(
                    self.parse_exact_number_optional_precision_scale()?,
                )),
                Keyword::ENUM => Ok(DataType::Enum(self.parse_string_values()?)),
                Keyword::SET => Ok(DataType::Set(self.parse_string_values()?)),
                Keyword::ARRAY => {
                    if dialect_of!(self is SnowflakeDialect) {
                        Ok(DataType::Array(ArrayElemTypeDef::None))
                    } else {
                        self.expect_token(&Token::Lt)?;
                        let (inside_type, _trailing_bracket) = self.parse_data_type_helper()?;
                        trailing_bracket = self.expect_closing_angle_bracket(_trailing_bracket)?;
                        Ok(DataType::Array(ArrayElemTypeDef::AngleBracket(Box::new(
                            inside_type,
                        ))))
                    }
                }
                Keyword::STRUCT if dialect_of!(self is BigQueryDialect) => {
                    self.prev_token();
                    let (field_defs, _trailing_bracket) =
                        self.parse_struct_type_def(Self::parse_big_query_struct_field_def)?;
                    trailing_bracket = _trailing_bracket;
                    Ok(DataType::Struct(field_defs))
                }
                _ => {
                    self.prev_token();
                    let type_name = self.parse_object_name()?;
                    if let Some(modifiers) = self.parse_optional_type_modifiers()? {
                        Ok(DataType::Custom(type_name, modifiers))
                    } else {
                        Ok(DataType::Custom(type_name, vec![]))
                    }
                }
            },
            _ => self.expected("a data type name", next_token),
        }?;

        // Parse array data types. Note: this is postgresql-specific and different from
        // Keyword::ARRAY syntax from above
        while self.consume_token(&Token::LBracket) {
            self.expect_token(&Token::RBracket)?;
            data = DataType::Array(ArrayElemTypeDef::SquareBracket(Box::new(data)))
        }
        Ok((data, trailing_bracket))
    }

    pub fn parse_string_values(&mut self) -> Result<Vec<String>, ParserError> {
        self.expect_token(&Token::LParen)?;
        let mut values = Vec::new();
        loop {
            let next_token = self.next_token();
            match next_token.token {
                Token::SingleQuotedString(value) => values.push(value),
                _ => self.expected("a string", next_token)?,
            }
            let next_token = self.next_token();
            match next_token.token {
                Token::Comma => (),
                Token::RParen => break,
                _ => self.expected(", or }", next_token)?,
            }
        }
        Ok(values)
    }

    /// Strictly parse `identifier AS identifier`
    pub fn parse_identifier_with_alias(&mut self) -> Result<IdentWithAlias, ParserError> {
        let ident = self.parse_identifier()?;
        self.expect_keyword(Keyword::AS)?;
        let alias = self.parse_identifier()?;
        Ok(IdentWithAlias { ident, alias })
    }

    /// Parse `AS identifier` (or simply `identifier` if it's not a reserved keyword)
    /// Some examples with aliases: `SELECT 1 foo`, `SELECT COUNT(*) AS cnt`,
    /// `SELECT ... FROM t1 foo, t2 bar`, `SELECT ... FROM (...) AS bar`
    pub fn parse_optional_alias(
        &mut self,
        reserved_kwds: &[Keyword],
    ) -> Result<Option<Ident>, ParserError> {
        let after_as = self.parse_keyword(Keyword::AS);
        let next_token = self.next_token();
        match next_token.token {
            // Accept any identifier after `AS` (though many dialects have restrictions on
            // keywords that may appear here). If there's no `AS`: don't parse keywords,
            // which may start a construct allowed in this position, to be parsed as aliases.
            // (For example, in `FROM t1 JOIN` the `JOIN` will always be parsed as a keyword,
            // not an alias.)
            Token::Word(w) if after_as || !reserved_kwds.contains(&w.keyword) => {
                Ok(Some(w.to_ident()))
            }
            // MSSQL supports single-quoted strings as aliases for columns
            // We accept them as table aliases too, although MSSQL does not.
            //
            // Note, that this conflicts with an obscure rule from the SQL
            // standard, which we don't implement:
            // https://crate.io/docs/sql-99/en/latest/chapters/07.html#character-string-literal-s
            //    "[Obscure Rule] SQL allows you to break a long <character
            //    string literal> up into two or more smaller <character string
            //    literal>s, split by a <separator> that includes a newline
            //    character. When it sees such a <literal>, your DBMS will
            //    ignore the <separator> and treat the multiple strings as
            //    a single <literal>."
            Token::SingleQuotedString(s) => Ok(Some(Ident::with_quote('\'', s))),
            // Support for MySql dialect double quoted string, `AS "HOUR"` for example
            Token::DoubleQuotedString(s) => Ok(Some(Ident::with_quote('\"', s))),
            _ => {
                if after_as {
                    return self.expected("an identifier after AS", next_token);
                }
                self.prev_token();
                Ok(None) // no alias found
            }
        }
    }

    /// Parse `AS identifier` when the AS is describing a table-valued object,
    /// like in `... FROM generate_series(1, 10) AS t (col)`. In this case
    /// the alias is allowed to optionally name the columns in the table, in
    /// addition to the table itself.
    pub fn parse_optional_table_alias(
        &mut self,
        reserved_kwds: &[Keyword],
    ) -> Result<Option<TableAlias>, ParserError> {
        match self.parse_optional_alias(reserved_kwds)? {
            Some(name) => {
                let columns = self.parse_parenthesized_column_list(Optional, false)?;
                Ok(Some(TableAlias { name, columns }))
            }
            None => Ok(None),
        }
    }

    /// Parse a possibly qualified, possibly quoted identifier, e.g.
    /// `foo` or `myschema."table"
    pub fn parse_object_name(&mut self) -> Result<ObjectName, ParserError> {
        let mut idents = vec![];
        loop {
            idents.push(self.parse_identifier()?);
            if !self.consume_token(&Token::Period) {
                break;
            }
        }

        // BigQuery accepts any number of quoted identifiers of a table name.
        // https://cloud.google.com/bigquery/docs/reference/standard-sql/lexical#quoted_identifiers
        if dialect_of!(self is BigQueryDialect)
            && idents.iter().any(|ident| ident.value.contains('.'))
        {
            idents = idents
                .into_iter()
                .flat_map(|ident| {
                    ident
                        .value
                        .split('.')
                        .map(|value| Ident {
                            value: value.into(),
                            quote_style: ident.quote_style,
                        })
                        .collect::<Vec<_>>()
                })
                .collect()
        }

        Ok(ObjectName(idents))
    }

    /// Parse identifiers
    pub fn parse_identifiers(&mut self) -> Result<Vec<Ident>, ParserError> {
        let mut idents = vec![];
        loop {
            match self.peek_token().token {
                Token::Word(w) => {
                    idents.push(w.to_ident());
                }
                Token::EOF | Token::Eq => break,
                _ => {}
            }
            self.next_token();
        }
        Ok(idents)
    }

    /// Parse identifiers of form ident1[.identN]*
    ///
    /// Similar in functionality to [parse_identifiers], with difference
    /// being this function is much more strict about parsing a valid multipart identifier, not
    /// allowing extraneous tokens to be parsed, otherwise it fails.
    ///
    /// For example:
    ///
    /// ```rust
    /// use sqlparser::ast::Ident;
    /// use sqlparser::dialect::GenericDialect;
    /// use sqlparser::parser::Parser;
    ///
    /// let dialect = GenericDialect {};
    /// let expected = vec![Ident::new("one"), Ident::new("two")];
    ///
    /// // expected usage
    /// let sql = "one.two";
    /// let mut parser = Parser::new(&dialect).try_with_sql(sql).unwrap();
    /// let actual = parser.parse_multipart_identifier().unwrap();
    /// assert_eq!(&actual, &expected);
    ///
    /// // parse_identifiers is more loose on what it allows, parsing successfully
    /// let sql = "one + two";
    /// let mut parser = Parser::new(&dialect).try_with_sql(sql).unwrap();
    /// let actual = parser.parse_identifiers().unwrap();
    /// assert_eq!(&actual, &expected);
    ///
    /// // expected to strictly fail due to + separator
    /// let sql = "one + two";
    /// let mut parser = Parser::new(&dialect).try_with_sql(sql).unwrap();
    /// let actual = parser.parse_multipart_identifier().unwrap_err();
    /// assert_eq!(
    ///     actual.to_string(),
    ///     "sql parser error: Unexpected token in identifier: +"
    /// );
    /// ```
    ///
    /// [parse_identifiers]: Parser::parse_identifiers
    pub fn parse_multipart_identifier(&mut self) -> Result<Vec<Ident>, ParserError> {
        let mut idents = vec![];

        // expecting at least one word for identifier
        match self.next_token().token {
            Token::Word(w) => idents.push(w.to_ident()),
            Token::EOF => {
                return Err(ParserError::ParserError(
                    "Empty input when parsing identifier".to_string(),
                ))?
            }
            token => {
                return Err(ParserError::ParserError(format!(
                    "Unexpected token in identifier: {token}"
                )))?
            }
        };

        // parse optional next parts if exist
        loop {
            match self.next_token().token {
                // ensure that optional period is succeeded by another identifier
                Token::Period => match self.next_token().token {
                    Token::Word(w) => idents.push(w.to_ident()),
                    Token::EOF => {
                        return Err(ParserError::ParserError(
                            "Trailing period in identifier".to_string(),
                        ))?
                    }
                    token => {
                        return Err(ParserError::ParserError(format!(
                            "Unexpected token following period in identifier: {token}"
                        )))?
                    }
                },
                Token::EOF => break,
                token => {
                    return Err(ParserError::ParserError(format!(
                        "Unexpected token in identifier: {token}"
                    )))?
                }
            }
        }

        Ok(idents)
    }

    /// Parse a simple one-word identifier (possibly quoted, possibly a keyword)
    pub fn parse_identifier(&mut self) -> Result<Ident, ParserError> {
        let next_token = self.next_token();
        match next_token.token {
            Token::Word(w) => Ok(w.to_ident()),
            Token::SingleQuotedString(s) => Ok(Ident::with_quote('\'', s)),
            Token::DoubleQuotedString(s) => Ok(Ident::with_quote('\"', s)),
            _ => self.expected("identifier", next_token),
        }
    }

    /// Parse a parenthesized comma-separated list of unqualified, possibly quoted identifiers
    pub fn parse_parenthesized_column_list(
        &mut self,
        optional: IsOptional,
        allow_empty: bool,
    ) -> Result<Vec<Ident>, ParserError> {
        if self.consume_token(&Token::LParen) {
            if allow_empty && self.peek_token().token == Token::RParen {
                self.next_token();
                Ok(vec![])
            } else {
                let cols = self.parse_comma_separated(Parser::parse_identifier)?;
                self.expect_token(&Token::RParen)?;
                Ok(cols)
            }
        } else if optional == Optional {
            Ok(vec![])
        } else {
            self.expected("a list of columns in parentheses", self.peek_token())
        }
    }

    pub fn parse_precision(&mut self) -> Result<u64, ParserError> {
        self.expect_token(&Token::LParen)?;
        let n = self.parse_literal_uint()?;
        self.expect_token(&Token::RParen)?;
        Ok(n)
    }

    pub fn parse_optional_precision(&mut self) -> Result<Option<u64>, ParserError> {
        if self.consume_token(&Token::LParen) {
            let n = self.parse_literal_uint()?;
            self.expect_token(&Token::RParen)?;
            Ok(Some(n))
        } else {
            Ok(None)
        }
    }

    pub fn parse_optional_character_length(
        &mut self,
    ) -> Result<Option<CharacterLength>, ParserError> {
        if self.consume_token(&Token::LParen) {
            let character_length = self.parse_character_length()?;
            self.expect_token(&Token::RParen)?;
            Ok(Some(character_length))
        } else {
            Ok(None)
        }
    }

    pub fn parse_character_length(&mut self) -> Result<CharacterLength, ParserError> {
        if self.parse_keyword(Keyword::MAX) {
            return Ok(CharacterLength::Max);
        }
        let length = self.parse_literal_uint()?;
        let unit = if self.parse_keyword(Keyword::CHARACTERS) {
            Some(CharLengthUnits::Characters)
        } else if self.parse_keyword(Keyword::OCTETS) {
            Some(CharLengthUnits::Octets)
        } else {
            None
        };
        Ok(CharacterLength::IntegerLength { length, unit })
    }

    pub fn parse_optional_precision_scale(
        &mut self,
    ) -> Result<(Option<u64>, Option<u64>), ParserError> {
        if self.consume_token(&Token::LParen) {
            let n = self.parse_literal_uint()?;
            let scale = if self.consume_token(&Token::Comma) {
                Some(self.parse_literal_uint()?)
            } else {
                None
            };
            self.expect_token(&Token::RParen)?;
            Ok((Some(n), scale))
        } else {
            Ok((None, None))
        }
    }

    pub fn parse_exact_number_optional_precision_scale(
        &mut self,
    ) -> Result<ExactNumberInfo, ParserError> {
        if self.consume_token(&Token::LParen) {
            let precision = self.parse_literal_uint()?;
            let scale = if self.consume_token(&Token::Comma) {
                Some(self.parse_literal_uint()?)
            } else {
                None
            };

            self.expect_token(&Token::RParen)?;

            match scale {
                None => Ok(ExactNumberInfo::Precision(precision)),
                Some(scale) => Ok(ExactNumberInfo::PrecisionAndScale(precision, scale)),
            }
        } else {
            Ok(ExactNumberInfo::None)
        }
    }

    pub fn parse_optional_type_modifiers(&mut self) -> Result<Option<Vec<String>>, ParserError> {
        if self.consume_token(&Token::LParen) {
            let mut modifiers = Vec::new();
            loop {
                let next_token = self.next_token();
                match next_token.token {
                    Token::Word(w) => modifiers.push(w.to_string()),
                    Token::Number(n, _) => modifiers.push(n),
                    Token::SingleQuotedString(s) => modifiers.push(s),

                    Token::Comma => {
                        continue;
                    }
                    Token::RParen => {
                        break;
                    }
                    _ => self.expected("type modifiers", next_token)?,
                }
            }

            Ok(Some(modifiers))
        } else {
            Ok(None)
        }
    }

    pub fn parse_delete(&mut self) -> Result<Statement, ParserError> {
        let tables = if !self.parse_keyword(Keyword::FROM) {
            let tables = self.parse_comma_separated(Parser::parse_object_name)?;
            self.expect_keyword(Keyword::FROM)?;
            tables
        } else {
            vec![]
        };

        let from = self.parse_comma_separated(Parser::parse_table_and_joins)?;
        let using = if self.parse_keyword(Keyword::USING) {
            Some(self.parse_comma_separated(Parser::parse_table_and_joins)?)
        } else {
            None
        };
        let selection = if self.parse_keyword(Keyword::WHERE) {
            Some(self.parse_expr()?)
        } else {
            None
        };
        let returning = if self.parse_keyword(Keyword::RETURNING) {
            Some(self.parse_comma_separated(Parser::parse_select_item)?)
        } else {
            None
        };
        let order_by = if self.parse_keywords(&[Keyword::ORDER, Keyword::BY]) {
            self.parse_comma_separated(Parser::parse_order_by_expr)?
        } else {
            vec![]
        };
        let limit = if self.parse_keyword(Keyword::LIMIT) {
            self.parse_limit()?
        } else {
            None
        };

        Ok(Statement::Delete {
            tables,
            from,
            using,
            selection,
            returning,
            order_by,
            limit,
        })
    }

    // KILL [CONNECTION | QUERY | MUTATION] processlist_id
    pub fn parse_kill(&mut self) -> Result<Statement, ParserError> {
        let modifier_keyword =
            self.parse_one_of_keywords(&[Keyword::CONNECTION, Keyword::QUERY, Keyword::MUTATION]);

        let id = self.parse_literal_uint()?;

        let modifier = match modifier_keyword {
            Some(Keyword::CONNECTION) => Some(KillType::Connection),
            Some(Keyword::QUERY) => Some(KillType::Query),
            Some(Keyword::MUTATION) => {
                if dialect_of!(self is ClickHouseDialect | GenericDialect) {
                    Some(KillType::Mutation)
                } else {
                    self.expected(
                        "Unsupported type for KILL, allowed: CONNECTION | QUERY",
                        self.peek_token(),
                    )?
                }
            }
            _ => None,
        };

        Ok(Statement::Kill { modifier, id })
    }

    pub fn parse_explain(&mut self, describe_alias: bool) -> Result<Statement, ParserError> {
        let analyze = self.parse_keyword(Keyword::ANALYZE);
        let verbose = self.parse_keyword(Keyword::VERBOSE);
        let mut format = None;
        if self.parse_keyword(Keyword::FORMAT) {
            format = Some(self.parse_analyze_format()?);
        }

        match self.maybe_parse(|parser| parser.parse_statement()) {
            Some(Statement::Explain { .. }) | Some(Statement::ExplainTable { .. }) => Err(
                ParserError::ParserError("Explain must be root of the plan".to_string()),
            ),
            Some(statement) => Ok(Statement::Explain {
                describe_alias,
                analyze,
                verbose,
                statement: Box::new(statement),
                format,
            }),
            _ => {
                let table_name = self.parse_object_name()?;
                Ok(Statement::ExplainTable {
                    describe_alias,
                    table_name,
                })
            }
        }
    }

    /// Parse a query expression, i.e. a `SELECT` statement optionally
    /// preceded with some `WITH` CTE declarations and optionally followed
    /// by `ORDER BY`. Unlike some other parse_... methods, this one doesn't
    /// expect the initial keyword to be already consumed
    pub fn parse_query(&mut self) -> Result<Query, ParserError> {
        let _guard = self.recursion_counter.try_decrease()?;
        let with = if self.parse_keyword(Keyword::WITH) {
            Some(With {
                recursive: self.parse_keyword(Keyword::RECURSIVE),
                cte_tables: self.parse_comma_separated(Parser::parse_cte)?,
            })
        } else {
            None
        };

        if self.parse_keyword(Keyword::INSERT) {
            let insert = self.parse_insert()?;

            Ok(Query {
                with,
                body: Box::new(SetExpr::Insert(insert)),
                limit: None,
                limit_by: vec![],
                order_by: vec![],
                offset: None,
                fetch: None,
                locks: vec![],
                for_clause: None,
            })
        } else if self.parse_keyword(Keyword::UPDATE) {
            let update = self.parse_update()?;
            Ok(Query {
                with,
                body: Box::new(SetExpr::Update(update)),
                limit: None,
                limit_by: vec![],
                order_by: vec![],
                offset: None,
                fetch: None,
                locks: vec![],
                for_clause: None,
            })
        } else {
            let body = Box::new(self.parse_query_body(0)?);

            let order_by = if self.parse_keywords(&[Keyword::ORDER, Keyword::BY]) {
                self.parse_comma_separated(Parser::parse_order_by_expr)?
            } else {
                vec![]
            };

            let mut limit = None;
            let mut offset = None;

            for _x in 0..2 {
                if limit.is_none() && self.parse_keyword(Keyword::LIMIT) {
                    limit = self.parse_limit()?
                }

                if offset.is_none() && self.parse_keyword(Keyword::OFFSET) {
                    offset = Some(self.parse_offset()?)
                }

                if dialect_of!(self is GenericDialect | MySqlDialect | ClickHouseDialect)
                    && limit.is_some()
                    && offset.is_none()
                    && self.consume_token(&Token::Comma)
                {
                    // MySQL style LIMIT x,y => LIMIT y OFFSET x.
                    // Check <https://dev.mysql.com/doc/refman/8.0/en/select.html> for more details.
                    offset = Some(Offset {
                        value: limit.unwrap(),
                        rows: OffsetRows::None,
                    });
                    limit = Some(self.parse_expr()?);
                }
            }

            let limit_by = if dialect_of!(self is ClickHouseDialect | GenericDialect)
                && self.parse_keyword(Keyword::BY)
            {
                self.parse_comma_separated(Parser::parse_expr)?
            } else {
                vec![]
            };

            let fetch = if self.parse_keyword(Keyword::FETCH) {
                Some(self.parse_fetch()?)
            } else {
                None
            };

            let mut for_clause = None;
            let mut locks = Vec::new();
            while self.parse_keyword(Keyword::FOR) {
                if let Some(parsed_for_clause) = self.parse_for_clause()? {
                    for_clause = Some(parsed_for_clause);
                    break;
                } else {
                    locks.push(self.parse_lock()?);
                }
            }

            Ok(Query {
                with,
                body,
                order_by,
                limit,
                limit_by,
                offset,
                fetch,
                locks,
                for_clause,
            })
        }
    }

    /// Parse a mssql `FOR [XML | JSON | BROWSE]` clause
    pub fn parse_for_clause(&mut self) -> Result<Option<ForClause>, ParserError> {
        if self.parse_keyword(Keyword::XML) {
            Ok(Some(self.parse_for_xml()?))
        } else if self.parse_keyword(Keyword::JSON) {
            Ok(Some(self.parse_for_json()?))
        } else if self.parse_keyword(Keyword::BROWSE) {
            Ok(Some(ForClause::Browse))
        } else {
            Ok(None)
        }
    }

    /// Parse a mssql `FOR XML` clause
    pub fn parse_for_xml(&mut self) -> Result<ForClause, ParserError> {
        let for_xml = if self.parse_keyword(Keyword::RAW) {
            let mut element_name = None;
            if self.peek_token().token == Token::LParen {
                self.expect_token(&Token::LParen)?;
                element_name = Some(self.parse_literal_string()?);
                self.expect_token(&Token::RParen)?;
            }
            ForXml::Raw(element_name)
        } else if self.parse_keyword(Keyword::AUTO) {
            ForXml::Auto
        } else if self.parse_keyword(Keyword::EXPLICIT) {
            ForXml::Explicit
        } else if self.parse_keyword(Keyword::PATH) {
            let mut element_name = None;
            if self.peek_token().token == Token::LParen {
                self.expect_token(&Token::LParen)?;
                element_name = Some(self.parse_literal_string()?);
                self.expect_token(&Token::RParen)?;
            }
            ForXml::Path(element_name)
        } else {
            return Err(ParserError::ParserError(
                "Expected FOR XML [RAW | AUTO | EXPLICIT | PATH ]".to_string(),
            ));
        };
        let mut elements = false;
        let mut binary_base64 = false;
        let mut root = None;
        let mut r#type = false;
        while self.peek_token().token == Token::Comma {
            self.next_token();
            if self.parse_keyword(Keyword::ELEMENTS) {
                elements = true;
            } else if self.parse_keyword(Keyword::BINARY) {
                self.expect_keyword(Keyword::BASE64)?;
                binary_base64 = true;
            } else if self.parse_keyword(Keyword::ROOT) {
                self.expect_token(&Token::LParen)?;
                root = Some(self.parse_literal_string()?);
                self.expect_token(&Token::RParen)?;
            } else if self.parse_keyword(Keyword::TYPE) {
                r#type = true;
            }
        }
        Ok(ForClause::Xml {
            for_xml,
            elements,
            binary_base64,
            root,
            r#type,
        })
    }

    /// Parse a mssql `FOR JSON` clause
    pub fn parse_for_json(&mut self) -> Result<ForClause, ParserError> {
        let for_json = if self.parse_keyword(Keyword::AUTO) {
            ForJson::Auto
        } else if self.parse_keyword(Keyword::PATH) {
            ForJson::Path
        } else {
            return Err(ParserError::ParserError(
                "Expected FOR JSON [AUTO | PATH ]".to_string(),
            ));
        };
        let mut root = None;
        let mut include_null_values = false;
        let mut without_array_wrapper = false;
        while self.peek_token().token == Token::Comma {
            self.next_token();
            if self.parse_keyword(Keyword::ROOT) {
                self.expect_token(&Token::LParen)?;
                root = Some(self.parse_literal_string()?);
                self.expect_token(&Token::RParen)?;
            } else if self.parse_keyword(Keyword::INCLUDE_NULL_VALUES) {
                include_null_values = true;
            } else if self.parse_keyword(Keyword::WITHOUT_ARRAY_WRAPPER) {
                without_array_wrapper = true;
            }
        }
        Ok(ForClause::Json {
            for_json,
            root,
            include_null_values,
            without_array_wrapper,
        })
    }

    /// Parse a CTE (`alias [( col1, col2, ... )] AS (subquery)`)
    pub fn parse_cte(&mut self) -> Result<Cte, ParserError> {
        let name = self.parse_identifier()?;

        let mut cte = if self.parse_keyword(Keyword::AS) {
            self.expect_token(&Token::LParen)?;
            let query = Box::new(self.parse_query()?);
            self.expect_token(&Token::RParen)?;
            let alias = TableAlias {
                name,
                columns: vec![],
            };
            Cte {
                alias,
                query,
                from: None,
            }
        } else {
            let columns = self.parse_parenthesized_column_list(Optional, false)?;
            self.expect_keyword(Keyword::AS)?;
            self.expect_token(&Token::LParen)?;
            let query = Box::new(self.parse_query()?);
            self.expect_token(&Token::RParen)?;
            let alias = TableAlias { name, columns };
            Cte {
                alias,
                query,
                from: None,
            }
        };
        if self.parse_keyword(Keyword::FROM) {
            cte.from = Some(self.parse_identifier()?);
        }
        Ok(cte)
    }

    /// Parse a "query body", which is an expression with roughly the
    /// following grammar:
    /// ```sql
    ///   query_body ::= restricted_select | '(' subquery ')' | set_operation
    ///   restricted_select ::= 'SELECT' [expr_list] [ from ] [ where ] [ groupby_having ]
    ///   subquery ::= query_body [ order_by_limit ]
    ///   set_operation ::= query_body { 'UNION' | 'EXCEPT' | 'INTERSECT' } [ 'ALL' ] query_body
    /// ```
    pub fn parse_query_body(&mut self, precedence: u8) -> Result<SetExpr, ParserError> {
        // We parse the expression using a Pratt parser, as in `parse_expr()`.
        // Start by parsing a restricted SELECT or a `(subquery)`:
        let mut expr = if self.parse_keyword(Keyword::SELECT) {
            SetExpr::Select(Box::new(self.parse_select()?))
        } else if self.consume_token(&Token::LParen) {
            // CTEs are not allowed here, but the parser currently accepts them
            let subquery = self.parse_query()?;
            self.expect_token(&Token::RParen)?;
            SetExpr::Query(Box::new(subquery))
        } else if self.parse_keyword(Keyword::VALUES) {
            let is_mysql = dialect_of!(self is MySqlDialect);
            SetExpr::Values(self.parse_values(is_mysql)?)
        } else if self.parse_keyword(Keyword::TABLE) {
            SetExpr::Table(Box::new(self.parse_as_table()?))
        } else {
            return self.expected(
                "SELECT, VALUES, or a subquery in the query body",
                self.peek_token(),
            );
        };

        loop {
            // The query can be optionally followed by a set operator:
            let op = self.parse_set_operator(&self.peek_token().token);
            let next_precedence = match op {
                // UNION and EXCEPT have the same binding power and evaluate left-to-right
                Some(SetOperator::Union) | Some(SetOperator::Except) => 10,
                // INTERSECT has higher precedence than UNION/EXCEPT
                Some(SetOperator::Intersect) => 20,
                // Unexpected token or EOF => stop parsing the query body
                None => break,
            };
            if precedence >= next_precedence {
                break;
            }
            self.next_token(); // skip past the set operator
            let set_quantifier = self.parse_set_quantifier(&op);
            expr = SetExpr::SetOperation {
                left: Box::new(expr),
                op: op.unwrap(),
                set_quantifier,
                right: Box::new(self.parse_query_body(next_precedence)?),
            };
        }

        Ok(expr)
    }

    pub fn parse_set_operator(&mut self, token: &Token) -> Option<SetOperator> {
        match token {
            Token::Word(w) if w.keyword == Keyword::UNION => Some(SetOperator::Union),
            Token::Word(w) if w.keyword == Keyword::EXCEPT => Some(SetOperator::Except),
            Token::Word(w) if w.keyword == Keyword::INTERSECT => Some(SetOperator::Intersect),
            _ => None,
        }
    }

    pub fn parse_set_quantifier(&mut self, op: &Option<SetOperator>) -> SetQuantifier {
        match op {
            Some(SetOperator::Union) => {
                if self.parse_keywords(&[Keyword::DISTINCT, Keyword::BY, Keyword::NAME]) {
                    SetQuantifier::DistinctByName
                } else if self.parse_keywords(&[Keyword::BY, Keyword::NAME]) {
                    SetQuantifier::ByName
                } else if self.parse_keyword(Keyword::ALL) {
                    if self.parse_keywords(&[Keyword::BY, Keyword::NAME]) {
                        SetQuantifier::AllByName
                    } else {
                        SetQuantifier::All
                    }
                } else if self.parse_keyword(Keyword::DISTINCT) {
                    SetQuantifier::Distinct
                } else {
                    SetQuantifier::None
                }
            }
            Some(SetOperator::Except) | Some(SetOperator::Intersect) => {
                if self.parse_keyword(Keyword::ALL) {
                    SetQuantifier::All
                } else if self.parse_keyword(Keyword::DISTINCT) {
                    SetQuantifier::Distinct
                } else {
                    SetQuantifier::None
                }
            }
            _ => SetQuantifier::None,
        }
    }

    /// Parse a restricted `SELECT` statement (no CTEs / `UNION` / `ORDER BY`),
    /// assuming the initial `SELECT` was already consumed
    pub fn parse_select(&mut self) -> Result<Select, ParserError> {
        let distinct = self.parse_all_or_distinct()?;

        let top = if self.parse_keyword(Keyword::TOP) {
            Some(self.parse_top()?)
        } else {
            None
        };

        let projection = self.parse_projection()?;

        let into = if self.parse_keyword(Keyword::INTO) {
            let temporary = self
                .parse_one_of_keywords(&[Keyword::TEMP, Keyword::TEMPORARY])
                .is_some();
            let unlogged = self.parse_keyword(Keyword::UNLOGGED);
            let table = self.parse_keyword(Keyword::TABLE);
            let name = self.parse_object_name()?;
            Some(SelectInto {
                temporary,
                unlogged,
                table,
                name,
            })
        } else {
            None
        };

        // Note that for keywords to be properly handled here, they need to be
        // added to `RESERVED_FOR_COLUMN_ALIAS` / `RESERVED_FOR_TABLE_ALIAS`,
        // otherwise they may be parsed as an alias as part of the `projection`
        // or `from`.

        let from = if self.parse_keyword(Keyword::FROM) {
            self.parse_comma_separated(Parser::parse_table_and_joins)?
        } else {
            vec![]
        };

        let mut lateral_views = vec![];
        loop {
            if self.parse_keywords(&[Keyword::LATERAL, Keyword::VIEW]) {
                let outer = self.parse_keyword(Keyword::OUTER);
                let lateral_view = self.parse_expr()?;
                let lateral_view_name = self.parse_object_name()?;
                let lateral_col_alias = self
                    .parse_comma_separated(|parser| {
                        parser.parse_optional_alias(&[
                            Keyword::WHERE,
                            Keyword::GROUP,
                            Keyword::CLUSTER,
                            Keyword::HAVING,
                            Keyword::LATERAL,
                        ]) // This couldn't possibly be a bad idea
                    })?
                    .into_iter()
                    .flatten()
                    .collect();

                lateral_views.push(LateralView {
                    lateral_view,
                    lateral_view_name,
                    lateral_col_alias,
                    outer,
                });
            } else {
                break;
            }
        }

        let selection = if self.parse_keyword(Keyword::WHERE) {
            Some(self.parse_expr()?)
        } else {
            None
        };

        let group_by = if self.parse_keywords(&[Keyword::GROUP, Keyword::BY]) {
            if self.parse_keyword(Keyword::ALL) {
                GroupByExpr::All
            } else {
                GroupByExpr::Expressions(self.parse_comma_separated(Parser::parse_group_by_expr)?)
            }
        } else {
            GroupByExpr::Expressions(vec![])
        };

        let cluster_by = if self.parse_keywords(&[Keyword::CLUSTER, Keyword::BY]) {
            self.parse_comma_separated(Parser::parse_expr)?
        } else {
            vec![]
        };

        let distribute_by = if self.parse_keywords(&[Keyword::DISTRIBUTE, Keyword::BY]) {
            self.parse_comma_separated(Parser::parse_expr)?
        } else {
            vec![]
        };

        let sort_by = if self.parse_keywords(&[Keyword::SORT, Keyword::BY]) {
            self.parse_comma_separated(Parser::parse_expr)?
        } else {
            vec![]
        };

        let having = if self.parse_keyword(Keyword::HAVING) {
            Some(self.parse_expr()?)
        } else {
            None
        };

        let named_windows = if self.parse_keyword(Keyword::WINDOW) {
            self.parse_comma_separated(Parser::parse_named_window)?
        } else {
            vec![]
        };

        let qualify = if self.parse_keyword(Keyword::QUALIFY) {
            Some(self.parse_expr()?)
        } else {
            None
        };

        Ok(Select {
            distinct,
            top,
            projection,
            into,
            from,
            lateral_views,
            selection,
            group_by,
            cluster_by,
            distribute_by,
            sort_by,
            having,
            named_window: named_windows,
            qualify,
        })
    }

    /// Parse `CREATE TABLE x AS TABLE y`
    pub fn parse_as_table(&mut self) -> Result<Table, ParserError> {
        let token1 = self.next_token();
        let token2 = self.next_token();
        let token3 = self.next_token();

        let table_name;
        let schema_name;
        if token2 == Token::Period {
            match token1.token {
                Token::Word(w) => {
                    schema_name = w.value;
                }
                _ => {
                    return self.expected("Schema name", token1);
                }
            }
            match token3.token {
                Token::Word(w) => {
                    table_name = w.value;
                }
                _ => {
                    return self.expected("Table name", token3);
                }
            }
            Ok(Table {
                table_name: Some(table_name),
                schema_name: Some(schema_name),
            })
        } else {
            match token1.token {
                Token::Word(w) => {
                    table_name = w.value;
                }
                _ => {
                    return self.expected("Table name", token1);
                }
            }
            Ok(Table {
                table_name: Some(table_name),
                schema_name: None,
            })
        }
    }

    pub fn parse_set(&mut self) -> Result<Statement, ParserError> {
        let modifier =
            self.parse_one_of_keywords(&[Keyword::SESSION, Keyword::LOCAL, Keyword::HIVEVAR]);
        if let Some(Keyword::HIVEVAR) = modifier {
            self.expect_token(&Token::Colon)?;
        } else if self.parse_keyword(Keyword::ROLE) {
            let context_modifier = match modifier {
                Some(Keyword::LOCAL) => ContextModifier::Local,
                Some(Keyword::SESSION) => ContextModifier::Session,
                _ => ContextModifier::None,
            };

            let role_name = if self.parse_keyword(Keyword::NONE) {
                None
            } else {
                Some(self.parse_identifier()?)
            };
            return Ok(Statement::SetRole {
                context_modifier,
                role_name,
            });
        }

        let variable = if self.parse_keywords(&[Keyword::TIME, Keyword::ZONE]) {
            ObjectName(vec!["TIMEZONE".into()])
        } else {
            self.parse_object_name()?
        };

        if variable.to_string().eq_ignore_ascii_case("NAMES")
            && dialect_of!(self is MySqlDialect | GenericDialect)
        {
            if self.parse_keyword(Keyword::DEFAULT) {
                return Ok(Statement::SetNamesDefault {});
            }

            let charset_name = self.parse_literal_string()?;
            let collation_name = if self.parse_one_of_keywords(&[Keyword::COLLATE]).is_some() {
                Some(self.parse_literal_string()?)
            } else {
                None
            };

            Ok(Statement::SetNames {
                charset_name,
                collation_name,
            })
        } else if self.consume_token(&Token::Eq) || self.parse_keyword(Keyword::TO) {
            let mut values = vec![];
            loop {
                let value = if let Ok(expr) = self.parse_expr() {
                    expr
                } else {
                    self.expected("variable value", self.peek_token())?
                };

                values.push(value);
                if self.consume_token(&Token::Comma) {
                    continue;
                }
                return Ok(Statement::SetVariable {
                    local: modifier == Some(Keyword::LOCAL),
                    hivevar: Some(Keyword::HIVEVAR) == modifier,
                    variable,
                    value: values,
                });
            }
        } else if variable.to_string().eq_ignore_ascii_case("TIMEZONE") {
            // for some db (e.g. postgresql), SET TIME ZONE <value> is an alias for SET TIMEZONE [TO|=] <value>
            match self.parse_expr() {
                Ok(expr) => Ok(Statement::SetTimeZone {
                    local: modifier == Some(Keyword::LOCAL),
                    value: expr,
                }),
                _ => self.expected("timezone value", self.peek_token())?,
            }
        } else if variable.to_string() == "CHARACTERISTICS" {
            self.expect_keywords(&[Keyword::AS, Keyword::TRANSACTION])?;
            Ok(Statement::SetTransaction {
                modes: self.parse_transaction_modes()?,
                snapshot: None,
                session: true,
            })
        } else if variable.to_string() == "TRANSACTION" && modifier.is_none() {
            if self.parse_keyword(Keyword::SNAPSHOT) {
                let snaphot_id = self.parse_value()?;
                return Ok(Statement::SetTransaction {
                    modes: vec![],
                    snapshot: Some(snaphot_id),
                    session: false,
                });
            }
            Ok(Statement::SetTransaction {
                modes: self.parse_transaction_modes()?,
                snapshot: None,
                session: false,
            })
        } else {
            self.expected("equals sign or TO", self.peek_token())
        }
    }

    pub fn parse_show(&mut self) -> Result<Statement, ParserError> {
        let extended = self.parse_keyword(Keyword::EXTENDED);
        let full = self.parse_keyword(Keyword::FULL);
        let session = self.parse_keyword(Keyword::SESSION);
        let global = self.parse_keyword(Keyword::GLOBAL);
        if self
            .parse_one_of_keywords(&[Keyword::COLUMNS, Keyword::FIELDS])
            .is_some()
        {
            Ok(self.parse_show_columns(extended, full)?)
        } else if self.parse_keyword(Keyword::TABLES) {
            Ok(self.parse_show_tables(extended, full)?)
        } else if self.parse_keyword(Keyword::FUNCTIONS) {
            Ok(self.parse_show_functions()?)
        } else if extended || full {
            Err(ParserError::ParserError(
                "EXTENDED/FULL are not supported with this type of SHOW query".to_string(),
            ))
        } else if self.parse_one_of_keywords(&[Keyword::CREATE]).is_some() {
            Ok(self.parse_show_create()?)
        } else if self.parse_keyword(Keyword::COLLATION) {
            Ok(self.parse_show_collation()?)
        } else if self.parse_keyword(Keyword::VARIABLES)
            && dialect_of!(self is MySqlDialect | GenericDialect)
        {
            Ok(Statement::ShowVariables {
                filter: self.parse_show_statement_filter()?,
                session,
                global,
            })
        } else {
            Ok(Statement::ShowVariable {
                variable: self.parse_identifiers()?,
            })
        }
    }

    pub fn parse_show_create(&mut self) -> Result<Statement, ParserError> {
        let obj_type = match self.expect_one_of_keywords(&[
            Keyword::TABLE,
            Keyword::TRIGGER,
            Keyword::FUNCTION,
            Keyword::PROCEDURE,
            Keyword::EVENT,
            Keyword::VIEW,
        ])? {
            Keyword::TABLE => Ok(ShowCreateObject::Table),
            Keyword::TRIGGER => Ok(ShowCreateObject::Trigger),
            Keyword::FUNCTION => Ok(ShowCreateObject::Function),
            Keyword::PROCEDURE => Ok(ShowCreateObject::Procedure),
            Keyword::EVENT => Ok(ShowCreateObject::Event),
            Keyword::VIEW => Ok(ShowCreateObject::View),
            keyword => Err(ParserError::ParserError(format!(
                "Unable to map keyword to ShowCreateObject: {keyword:?}"
            ))),
        }?;

        let obj_name = self.parse_object_name()?;

        Ok(Statement::ShowCreate { obj_type, obj_name })
    }

    pub fn parse_show_columns(
        &mut self,
        extended: bool,
        full: bool,
    ) -> Result<Statement, ParserError> {
        self.expect_one_of_keywords(&[Keyword::FROM, Keyword::IN])?;
        let object_name = self.parse_object_name()?;
        let table_name = match self.parse_one_of_keywords(&[Keyword::FROM, Keyword::IN]) {
            Some(_) => {
                let db_name = vec![self.parse_identifier()?];
                let ObjectName(table_name) = object_name;
                let object_name = db_name.into_iter().chain(table_name).collect();
                ObjectName(object_name)
            }
            None => object_name,
        };
        let filter = self.parse_show_statement_filter()?;
        Ok(Statement::ShowColumns {
            extended,
            full,
            table_name,
            filter,
        })
    }

    pub fn parse_show_tables(
        &mut self,
        extended: bool,
        full: bool,
    ) -> Result<Statement, ParserError> {
        let db_name = match self.parse_one_of_keywords(&[Keyword::FROM, Keyword::IN]) {
            Some(_) => Some(self.parse_identifier()?),
            None => None,
        };
        let filter = self.parse_show_statement_filter()?;
        Ok(Statement::ShowTables {
            extended,
            full,
            db_name,
            filter,
        })
    }

    pub fn parse_show_functions(&mut self) -> Result<Statement, ParserError> {
        let filter = self.parse_show_statement_filter()?;
        Ok(Statement::ShowFunctions { filter })
    }

    pub fn parse_show_collation(&mut self) -> Result<Statement, ParserError> {
        let filter = self.parse_show_statement_filter()?;
        Ok(Statement::ShowCollation { filter })
    }

    pub fn parse_show_statement_filter(
        &mut self,
    ) -> Result<Option<ShowStatementFilter>, ParserError> {
        if self.parse_keyword(Keyword::LIKE) {
            Ok(Some(ShowStatementFilter::Like(
                self.parse_literal_string()?,
            )))
        } else if self.parse_keyword(Keyword::ILIKE) {
            Ok(Some(ShowStatementFilter::ILike(
                self.parse_literal_string()?,
            )))
        } else if self.parse_keyword(Keyword::WHERE) {
            Ok(Some(ShowStatementFilter::Where(self.parse_expr()?)))
        } else {
            Ok(None)
        }
    }

    pub fn parse_use(&mut self) -> Result<Statement, ParserError> {
        let db_name = self.parse_identifier()?;
        Ok(Statement::Use { db_name })
    }

    pub fn parse_table_and_joins(&mut self) -> Result<TableWithJoins, ParserError> {
        let relation = self.parse_table_factor()?;
        // Note that for keywords to be properly handled here, they need to be
        // added to `RESERVED_FOR_TABLE_ALIAS`, otherwise they may be parsed as
        // a table alias.
        let mut joins = vec![];
        loop {
            let join = if self.parse_keyword(Keyword::CROSS) {
                let join_operator = if self.parse_keyword(Keyword::JOIN) {
                    JoinOperator::CrossJoin
                } else if self.parse_keyword(Keyword::APPLY) {
                    // MSSQL extension, similar to CROSS JOIN LATERAL
                    JoinOperator::CrossApply
                } else {
                    return self.expected("JOIN or APPLY after CROSS", self.peek_token());
                };
                Join {
                    relation: self.parse_table_factor()?,
                    join_operator,
                }
            } else if self.parse_keyword(Keyword::OUTER) {
                // MSSQL extension, similar to LEFT JOIN LATERAL .. ON 1=1
                self.expect_keyword(Keyword::APPLY)?;
                Join {
                    relation: self.parse_table_factor()?,
                    join_operator: JoinOperator::OuterApply,
                }
            } else {
                let natural = self.parse_keyword(Keyword::NATURAL);
                let peek_keyword = if let Token::Word(w) = self.peek_token().token {
                    w.keyword
                } else {
                    Keyword::NoKeyword
                };

                let join_operator_type = match peek_keyword {
                    Keyword::INNER | Keyword::JOIN => {
                        let _ = self.parse_keyword(Keyword::INNER); // [ INNER ]
                        self.expect_keyword(Keyword::JOIN)?;
                        JoinOperator::Inner
                    }
                    kw @ Keyword::LEFT | kw @ Keyword::RIGHT => {
                        let _ = self.next_token(); // consume LEFT/RIGHT
                        let is_left = kw == Keyword::LEFT;
                        let join_type = self.parse_one_of_keywords(&[
                            Keyword::OUTER,
                            Keyword::SEMI,
                            Keyword::ANTI,
                            Keyword::JOIN,
                        ]);
                        match join_type {
                            Some(Keyword::OUTER) => {
                                self.expect_keyword(Keyword::JOIN)?;
                                if is_left {
                                    JoinOperator::LeftOuter
                                } else {
                                    JoinOperator::RightOuter
                                }
                            }
                            Some(Keyword::SEMI) => {
                                self.expect_keyword(Keyword::JOIN)?;
                                if is_left {
                                    JoinOperator::LeftSemi
                                } else {
                                    JoinOperator::RightSemi
                                }
                            }
                            Some(Keyword::ANTI) => {
                                self.expect_keyword(Keyword::JOIN)?;
                                if is_left {
                                    JoinOperator::LeftAnti
                                } else {
                                    JoinOperator::RightAnti
                                }
                            }
                            Some(Keyword::JOIN) => {
                                if is_left {
                                    JoinOperator::LeftOuter
                                } else {
                                    JoinOperator::RightOuter
                                }
                            }
                            _ => {
                                return Err(ParserError::ParserError(format!(
                                    "expected OUTER, SEMI, ANTI or JOIN after {kw:?}"
                                )))
                            }
                        }
                    }
                    Keyword::FULL => {
                        let _ = self.next_token(); // consume FULL
                        let _ = self.parse_keyword(Keyword::OUTER); // [ OUTER ]
                        self.expect_keyword(Keyword::JOIN)?;
                        JoinOperator::FullOuter
                    }
                    Keyword::OUTER => {
                        return self.expected("LEFT, RIGHT, or FULL", self.peek_token());
                    }
                    _ if natural => {
                        return self.expected("a join type after NATURAL", self.peek_token());
                    }
                    _ => break,
                };
                let relation = self.parse_table_factor()?;
                let join_constraint = self.parse_join_constraint(natural)?;
                Join {
                    relation,
                    join_operator: join_operator_type(join_constraint),
                }
            };
            joins.push(join);
        }
        Ok(TableWithJoins { relation, joins })
    }

    /// A table name or a parenthesized subquery, followed by optional `[AS] alias`
    pub fn parse_table_factor(&mut self) -> Result<TableFactor, ParserError> {
        if self.parse_keyword(Keyword::LATERAL) {
            // LATERAL must always be followed by a subquery or table function.
            if self.consume_token(&Token::LParen) {
                self.parse_derived_table_factor(Lateral)
            } else {
                let name = self.parse_object_name()?;
                self.expect_token(&Token::LParen)?;
                let args = self.parse_optional_args()?;
                let alias = self.parse_optional_table_alias(keywords::RESERVED_FOR_TABLE_ALIAS)?;
                Ok(TableFactor::Function {
                    lateral: true,
                    name,
                    args,
                    alias,
                })
            }
        } else if self.parse_keyword(Keyword::TABLE) {
            // parse table function (SELECT * FROM TABLE (<expr>) [ AS <alias> ])
            self.expect_token(&Token::LParen)?;
            let expr = self.parse_expr()?;
            self.expect_token(&Token::RParen)?;
            let alias = self.parse_optional_table_alias(keywords::RESERVED_FOR_TABLE_ALIAS)?;
            Ok(TableFactor::TableFunction { expr, alias })
        } else if self.consume_token(&Token::LParen) {
            // A left paren introduces either a derived table (i.e., a subquery)
            // or a nested join. It's nearly impossible to determine ahead of
            // time which it is... so we just try to parse both.
            //
            // Here's an example that demonstrates the complexity:
            //                     /-------------------------------------------------------\
            //                     | /-----------------------------------\                 |
            //     SELECT * FROM ( ( ( (SELECT 1) UNION (SELECT 2) ) AS t1 NATURAL JOIN t2 ) )
            //                   ^ ^ ^ ^
            //                   | | | |
            //                   | | | |
            //                   | | | (4) belongs to a SetExpr::Query inside the subquery
            //                   | | (3) starts a derived table (subquery)
            //                   | (2) starts a nested join
            //                   (1) an additional set of parens around a nested join
            //

            // If the recently consumed '(' starts a derived table, the call to
            // `parse_derived_table_factor` below will return success after parsing the
            // subquery, followed by the closing ')', and the alias of the derived table.
            // In the example above this is case (3).
            if let Some(mut table) =
                self.maybe_parse(|parser| parser.parse_derived_table_factor(NotLateral))
            {
                while let Some(kw) = self.parse_one_of_keywords(&[Keyword::PIVOT, Keyword::UNPIVOT])
                {
                    table = match kw {
                        Keyword::PIVOT => self.parse_pivot_table_factor(table)?,
                        Keyword::UNPIVOT => self.parse_unpivot_table_factor(table)?,
                        _ => unreachable!(),
                    }
                }
                return Ok(table);
            }

            // A parsing error from `parse_derived_table_factor` indicates that the '(' we've
            // recently consumed does not start a derived table (cases 1, 2, or 4).
            // `maybe_parse` will ignore such an error and rewind to be after the opening '('.

            // Inside the parentheses we expect to find an (A) table factor
            // followed by some joins or (B) another level of nesting.
            let mut table_and_joins = self.parse_table_and_joins()?;

            #[allow(clippy::if_same_then_else)]
            if !table_and_joins.joins.is_empty() {
                self.expect_token(&Token::RParen)?;
                let alias = self.parse_optional_table_alias(keywords::RESERVED_FOR_TABLE_ALIAS)?;
                Ok(TableFactor::NestedJoin {
                    table_with_joins: Box::new(table_and_joins),
                    alias,
                }) // (A)
            } else if let TableFactor::NestedJoin {
                table_with_joins: _,
                alias: _,
            } = &table_and_joins.relation
            {
                // (B): `table_and_joins` (what we found inside the parentheses)
                // is a nested join `(foo JOIN bar)`, not followed by other joins.
                self.expect_token(&Token::RParen)?;
                let alias = self.parse_optional_table_alias(keywords::RESERVED_FOR_TABLE_ALIAS)?;
                Ok(TableFactor::NestedJoin {
                    table_with_joins: Box::new(table_and_joins),
                    alias,
                })
            } else if dialect_of!(self is SnowflakeDialect | GenericDialect) {
                // Dialect-specific behavior: Snowflake diverges from the
                // standard and from most of the other implementations by
                // allowing extra parentheses not only around a join (B), but
                // around lone table names (e.g. `FROM (mytable [AS alias])`)
                // and around derived tables (e.g. `FROM ((SELECT ...)
                // [AS alias])`) as well.
                self.expect_token(&Token::RParen)?;

                if let Some(outer_alias) =
                    self.parse_optional_table_alias(keywords::RESERVED_FOR_TABLE_ALIAS)?
                {
                    // Snowflake also allows specifying an alias *after* parens
                    // e.g. `FROM (mytable) AS alias`
                    match &mut table_and_joins.relation {
                        TableFactor::Derived { alias, .. }
                        | TableFactor::Table { alias, .. }
                        | TableFactor::Function { alias, .. }
                        | TableFactor::UNNEST { alias, .. }
                        | TableFactor::JsonTable { alias, .. }
                        | TableFactor::TableFunction { alias, .. }
                        | TableFactor::Pivot { alias, .. }
                        | TableFactor::Unpivot { alias, .. }
                        | TableFactor::NestedJoin { alias, .. } => {
                            // but not `FROM (mytable AS alias1) AS alias2`.
                            if let Some(inner_alias) = alias {
                                return Err(ParserError::ParserError(format!(
                                    "duplicate alias {inner_alias}"
                                )));
                            }
                            // Act as if the alias was specified normally next
                            // to the table name: `(mytable) AS alias` ->
                            // `(mytable AS alias)`
                            alias.replace(outer_alias);
                        }
                    };
                }
                // Do not store the extra set of parens in the AST
                Ok(table_and_joins.relation)
            } else {
                // The SQL spec prohibits derived tables and bare tables from
                // appearing alone in parentheses (e.g. `FROM (mytable)`)
                self.expected("joined table", self.peek_token())
            }
        } else if dialect_of!(self is BigQueryDialect | PostgreSqlDialect | GenericDialect)
            && self.parse_keyword(Keyword::UNNEST)
        {
            self.expect_token(&Token::LParen)?;
            let array_exprs = self.parse_comma_separated(Parser::parse_expr)?;
            self.expect_token(&Token::RParen)?;

            let alias = match self.parse_optional_table_alias(keywords::RESERVED_FOR_TABLE_ALIAS) {
                Ok(Some(alias)) => Some(alias),
                Ok(None) => None,
                Err(e) => return Err(e),
            };

            let with_offset = match self.expect_keywords(&[Keyword::WITH, Keyword::OFFSET]) {
                Ok(()) => true,
                Err(_) => false,
            };

            let with_offset_alias = if with_offset {
                match self.parse_optional_alias(keywords::RESERVED_FOR_COLUMN_ALIAS) {
                    Ok(Some(alias)) => Some(alias),
                    Ok(None) => None,
                    Err(e) => return Err(e),
                }
            } else {
                None
            };

            Ok(TableFactor::UNNEST {
                alias,
                array_exprs,
                with_offset,
                with_offset_alias,
            })
        } else if self.parse_keyword(Keyword::JSON_TABLE) {
            self.expect_token(&Token::LParen)?;
            let json_expr = self.parse_expr()?;
            self.expect_token(&Token::Comma)?;
            let json_path = self.parse_value()?;
            self.expect_keyword(Keyword::COLUMNS)?;
            self.expect_token(&Token::LParen)?;
            let columns = self.parse_comma_separated(Parser::parse_json_table_column_def)?;
            self.expect_token(&Token::RParen)?;
            self.expect_token(&Token::RParen)?;
            let alias = self.parse_optional_table_alias(keywords::RESERVED_FOR_TABLE_ALIAS)?;
            Ok(TableFactor::JsonTable {
                json_expr,
                json_path,
                columns,
                alias,
            })
        } else {
            let name = self.parse_object_name()?;

            let partitions: Vec<Ident> = if dialect_of!(self is MySqlDialect | GenericDialect)
                && self.parse_keyword(Keyword::PARTITION)
            {
                self.parse_partitions()?
            } else {
                vec![]
            };

            // Parse potential version qualifier
            let version = self.parse_table_version()?;

            // Postgres, MSSQL: table-valued functions:
            let args = if self.consume_token(&Token::LParen) {
                Some(self.parse_optional_args()?)
            } else {
                None
            };

            let alias = self.parse_optional_table_alias(keywords::RESERVED_FOR_TABLE_ALIAS)?;

            // MSSQL-specific table hints:
            let mut with_hints = vec![];
            if self.parse_keyword(Keyword::WITH) {
                if self.consume_token(&Token::LParen) {
                    with_hints = self.parse_comma_separated(Parser::parse_expr)?;
                    self.expect_token(&Token::RParen)?;
                } else {
                    // rewind, as WITH may belong to the next statement's CTE
                    self.prev_token();
                }
            };

            let mut table = TableFactor::Table {
                name,
                alias,
                args,
                with_hints,
                version,
                partitions,
            };

            while let Some(kw) = self.parse_one_of_keywords(&[Keyword::PIVOT, Keyword::UNPIVOT]) {
                table = match kw {
                    Keyword::PIVOT => self.parse_pivot_table_factor(table)?,
                    Keyword::UNPIVOT => self.parse_unpivot_table_factor(table)?,
                    _ => unreachable!(),
                }
            }

            Ok(table)
        }
    }

    /// Parse a given table version specifier.
    ///
    /// For now it only supports timestamp versioning for BigQuery and MSSQL dialects.
    pub fn parse_table_version(&mut self) -> Result<Option<TableVersion>, ParserError> {
        if dialect_of!(self is BigQueryDialect | MsSqlDialect)
            && self.parse_keywords(&[Keyword::FOR, Keyword::SYSTEM_TIME, Keyword::AS, Keyword::OF])
        {
            let expr = self.parse_expr()?;
            Ok(Some(TableVersion::ForSystemTimeAsOf(expr)))
        } else {
            Ok(None)
        }
    }

    /// Parses MySQL's JSON_TABLE column definition.
    /// For example: `id INT EXISTS PATH '$' DEFAULT '0' ON EMPTY ERROR ON ERROR`
    pub fn parse_json_table_column_def(&mut self) -> Result<JsonTableColumn, ParserError> {
        let name = self.parse_identifier()?;
        let r#type = self.parse_data_type()?;
        let exists = self.parse_keyword(Keyword::EXISTS);
        self.expect_keyword(Keyword::PATH)?;
        let path = self.parse_value()?;
        let mut on_empty = None;
        let mut on_error = None;
        while let Some(error_handling) = self.parse_json_table_column_error_handling()? {
            if self.parse_keyword(Keyword::EMPTY) {
                on_empty = Some(error_handling);
            } else {
                self.expect_keyword(Keyword::ERROR)?;
                on_error = Some(error_handling);
            }
        }
        Ok(JsonTableColumn {
            name,
            r#type,
            path,
            exists,
            on_empty,
            on_error,
        })
    }

    fn parse_json_table_column_error_handling(
        &mut self,
    ) -> Result<Option<JsonTableColumnErrorHandling>, ParserError> {
        let res = if self.parse_keyword(Keyword::NULL) {
            JsonTableColumnErrorHandling::Null
        } else if self.parse_keyword(Keyword::ERROR) {
            JsonTableColumnErrorHandling::Error
        } else if self.parse_keyword(Keyword::DEFAULT) {
            JsonTableColumnErrorHandling::Default(self.parse_value()?)
        } else {
            return Ok(None);
        };
        self.expect_keyword(Keyword::ON)?;
        Ok(Some(res))
    }

    pub fn parse_derived_table_factor(
        &mut self,
        lateral: IsLateral,
    ) -> Result<TableFactor, ParserError> {
        let subquery = Box::new(self.parse_query()?);
        self.expect_token(&Token::RParen)?;
        let alias = self.parse_optional_table_alias(keywords::RESERVED_FOR_TABLE_ALIAS)?;
        Ok(TableFactor::Derived {
            lateral: match lateral {
                Lateral => true,
                NotLateral => false,
            },
            subquery,
            alias,
        })
    }

    pub fn parse_pivot_table_factor(
        &mut self,
        table: TableFactor,
    ) -> Result<TableFactor, ParserError> {
        self.expect_token(&Token::LParen)?;
        let function_name = match self.next_token().token {
            Token::Word(w) => Ok(w.value),
            _ => self.expected("an aggregate function name", self.peek_token()),
        }?;
        let function = self.parse_function(ObjectName(vec![Ident::new(function_name)]))?;
        self.expect_keyword(Keyword::FOR)?;
        let value_column = self.parse_object_name()?.0;
        self.expect_keyword(Keyword::IN)?;
        self.expect_token(&Token::LParen)?;
        let pivot_values = self.parse_comma_separated(Parser::parse_value)?;
        self.expect_token(&Token::RParen)?;
        self.expect_token(&Token::RParen)?;
        let alias = self.parse_optional_table_alias(keywords::RESERVED_FOR_TABLE_ALIAS)?;
        Ok(TableFactor::Pivot {
            table: Box::new(table),
            aggregate_function: function,
            value_column,
            pivot_values,
            alias,
        })
    }

    pub fn parse_unpivot_table_factor(
        &mut self,
        table: TableFactor,
    ) -> Result<TableFactor, ParserError> {
        self.expect_token(&Token::LParen)?;
        let value = self.parse_identifier()?;
        self.expect_keyword(Keyword::FOR)?;
        let name = self.parse_identifier()?;
        self.expect_keyword(Keyword::IN)?;
        let columns = self.parse_parenthesized_column_list(Mandatory, false)?;
        self.expect_token(&Token::RParen)?;
        let alias = self.parse_optional_table_alias(keywords::RESERVED_FOR_TABLE_ALIAS)?;
        Ok(TableFactor::Unpivot {
            table: Box::new(table),
            value,
            name,
            columns,
            alias,
        })
    }

    pub fn parse_join_constraint(&mut self, natural: bool) -> Result<JoinConstraint, ParserError> {
        if natural {
            Ok(JoinConstraint::Natural)
        } else if self.parse_keyword(Keyword::ON) {
            let constraint = self.parse_expr()?;
            Ok(JoinConstraint::On(constraint))
        } else if self.parse_keyword(Keyword::USING) {
            let columns = self.parse_parenthesized_column_list(Mandatory, false)?;
            Ok(JoinConstraint::Using(columns))
        } else {
            Ok(JoinConstraint::None)
            //self.expected("ON, or USING after JOIN", self.peek_token())
        }
    }

    /// Parse a GRANT statement.
    pub fn parse_grant(&mut self) -> Result<Statement, ParserError> {
        let (privileges, objects) = self.parse_grant_revoke_privileges_objects()?;

        self.expect_keyword(Keyword::TO)?;
        let grantees = self.parse_comma_separated(Parser::parse_identifier)?;

        let with_grant_option =
            self.parse_keywords(&[Keyword::WITH, Keyword::GRANT, Keyword::OPTION]);

        let granted_by = self
            .parse_keywords(&[Keyword::GRANTED, Keyword::BY])
            .then(|| self.parse_identifier().unwrap());

        Ok(Statement::Grant {
            privileges,
            objects,
            grantees,
            with_grant_option,
            granted_by,
        })
    }

    pub fn parse_grant_revoke_privileges_objects(
        &mut self,
    ) -> Result<(Privileges, GrantObjects), ParserError> {
        let privileges = if self.parse_keyword(Keyword::ALL) {
            Privileges::All {
                with_privileges_keyword: self.parse_keyword(Keyword::PRIVILEGES),
            }
        } else {
            let (actions, err): (Vec<_>, Vec<_>) = self
                .parse_comma_separated(Parser::parse_grant_permission)?
                .into_iter()
                .map(|(kw, columns)| match kw {
                    Keyword::DELETE => Ok(Action::Delete),
                    Keyword::INSERT => Ok(Action::Insert { columns }),
                    Keyword::REFERENCES => Ok(Action::References { columns }),
                    Keyword::SELECT => Ok(Action::Select { columns }),
                    Keyword::TRIGGER => Ok(Action::Trigger),
                    Keyword::TRUNCATE => Ok(Action::Truncate),
                    Keyword::UPDATE => Ok(Action::Update { columns }),
                    Keyword::USAGE => Ok(Action::Usage),
                    Keyword::CONNECT => Ok(Action::Connect),
                    Keyword::CREATE => Ok(Action::Create),
                    Keyword::EXECUTE => Ok(Action::Execute),
                    Keyword::TEMPORARY => Ok(Action::Temporary),
                    // This will cover all future added keywords to
                    // parse_grant_permission and unhandled in this
                    // match
                    _ => Err(kw),
                })
                .partition(Result::is_ok);

            if !err.is_empty() {
                let errors: Vec<Keyword> = err.into_iter().filter_map(|x| x.err()).collect();
                return Err(ParserError::ParserError(format!(
                    "INTERNAL ERROR: GRANT/REVOKE unexpected keyword(s) - {errors:?}"
                )));
            }
            let act = actions.into_iter().filter_map(|x| x.ok()).collect();
            Privileges::Actions(act)
        };

        self.expect_keyword(Keyword::ON)?;

        let objects = if self.parse_keywords(&[
            Keyword::ALL,
            Keyword::TABLES,
            Keyword::IN,
            Keyword::SCHEMA,
        ]) {
            GrantObjects::AllTablesInSchema {
                schemas: self.parse_comma_separated(Parser::parse_object_name)?,
            }
        } else if self.parse_keywords(&[
            Keyword::ALL,
            Keyword::SEQUENCES,
            Keyword::IN,
            Keyword::SCHEMA,
        ]) {
            GrantObjects::AllSequencesInSchema {
                schemas: self.parse_comma_separated(Parser::parse_object_name)?,
            }
        } else {
            let object_type =
                self.parse_one_of_keywords(&[Keyword::SEQUENCE, Keyword::SCHEMA, Keyword::TABLE]);
            let objects = self.parse_comma_separated(Parser::parse_object_name);
            match object_type {
                Some(Keyword::SCHEMA) => GrantObjects::Schemas(objects?),
                Some(Keyword::SEQUENCE) => GrantObjects::Sequences(objects?),
                Some(Keyword::TABLE) | None => GrantObjects::Tables(objects?),
                _ => unreachable!(),
            }
        };

        Ok((privileges, objects))
    }

    pub fn parse_grant_permission(&mut self) -> Result<(Keyword, Option<Vec<Ident>>), ParserError> {
        if let Some(kw) = self.parse_one_of_keywords(&[
            Keyword::CONNECT,
            Keyword::CREATE,
            Keyword::DELETE,
            Keyword::EXECUTE,
            Keyword::INSERT,
            Keyword::REFERENCES,
            Keyword::SELECT,
            Keyword::TEMPORARY,
            Keyword::TRIGGER,
            Keyword::TRUNCATE,
            Keyword::UPDATE,
            Keyword::USAGE,
        ]) {
            let columns = match kw {
                Keyword::INSERT | Keyword::REFERENCES | Keyword::SELECT | Keyword::UPDATE => {
                    let columns = self.parse_parenthesized_column_list(Optional, false)?;
                    if columns.is_empty() {
                        None
                    } else {
                        Some(columns)
                    }
                }
                _ => None,
            };
            Ok((kw, columns))
        } else {
            self.expected("a privilege keyword", self.peek_token())?
        }
    }

    /// Parse a REVOKE statement
    pub fn parse_revoke(&mut self) -> Result<Statement, ParserError> {
        let (privileges, objects) = self.parse_grant_revoke_privileges_objects()?;

        self.expect_keyword(Keyword::FROM)?;
        let grantees = self.parse_comma_separated(Parser::parse_identifier)?;

        let granted_by = self
            .parse_keywords(&[Keyword::GRANTED, Keyword::BY])
            .then(|| self.parse_identifier().unwrap());

        let loc = self.peek_token().location;
        let cascade = self.parse_keyword(Keyword::CASCADE);
        let restrict = self.parse_keyword(Keyword::RESTRICT);
        if cascade && restrict {
            return parser_err!("Cannot specify both CASCADE and RESTRICT in REVOKE", loc);
        }

        Ok(Statement::Revoke {
            privileges,
            objects,
            grantees,
            granted_by,
            cascade,
        })
    }

    /// Parse an REPLACE statement
    pub fn parse_replace(&mut self) -> Result<Statement, ParserError> {
        if !dialect_of!(self is MySqlDialect | GenericDialect) {
            return parser_err!("Unsupported statement REPLACE", self.peek_token().location);
        }

        let insert = &mut self.parse_insert().unwrap();
        if let Statement::Insert { replace_into, .. } = insert {
            *replace_into = true;
        }

        Ok(insert.clone())
    }

    /// Parse an INSERT statement
    pub fn parse_insert(&mut self) -> Result<Statement, ParserError> {
        let or = if !dialect_of!(self is SQLiteDialect) {
            None
        } else if self.parse_keywords(&[Keyword::OR, Keyword::REPLACE]) {
            Some(SqliteOnConflict::Replace)
        } else if self.parse_keywords(&[Keyword::OR, Keyword::ROLLBACK]) {
            Some(SqliteOnConflict::Rollback)
        } else if self.parse_keywords(&[Keyword::OR, Keyword::ABORT]) {
            Some(SqliteOnConflict::Abort)
        } else if self.parse_keywords(&[Keyword::OR, Keyword::FAIL]) {
            Some(SqliteOnConflict::Fail)
        } else if self.parse_keywords(&[Keyword::OR, Keyword::IGNORE]) {
            Some(SqliteOnConflict::Ignore)
        } else if self.parse_keyword(Keyword::REPLACE) {
            Some(SqliteOnConflict::Replace)
        } else {
            None
        };

        let priority = if !dialect_of!(self is MySqlDialect | GenericDialect) {
            None
        } else if self.parse_keyword(Keyword::LOW_PRIORITY) {
            Some(MysqlInsertPriority::LowPriority)
        } else if self.parse_keyword(Keyword::DELAYED) {
            Some(MysqlInsertPriority::Delayed)
        } else if self.parse_keyword(Keyword::HIGH_PRIORITY) {
            Some(MysqlInsertPriority::HighPriority)
        } else {
            None
        };

        let ignore = dialect_of!(self is MySqlDialect | GenericDialect)
            && self.parse_keyword(Keyword::IGNORE);

        let replace_into = false;

        let action = self.parse_one_of_keywords(&[Keyword::INTO, Keyword::OVERWRITE]);
        let into = action == Some(Keyword::INTO);
        let overwrite = action == Some(Keyword::OVERWRITE);

        let local = self.parse_keyword(Keyword::LOCAL);

        if self.parse_keyword(Keyword::DIRECTORY) {
            let path = self.parse_literal_string()?;
            let file_format = if self.parse_keywords(&[Keyword::STORED, Keyword::AS]) {
                Some(self.parse_file_format()?)
            } else {
                None
            };
            let source = Box::new(self.parse_query()?);
            Ok(Statement::Directory {
                local,
                path,
                overwrite,
                file_format,
                source,
            })
        } else {
            // Hive lets you put table here regardless
            let table = self.parse_keyword(Keyword::TABLE);
            let table_name = self.parse_object_name()?;
            let is_mysql = dialect_of!(self is MySqlDialect);
<<<<<<< HEAD

            let is_default_values = self.parse_keywords(&[Keyword::DEFAULT, Keyword::VALUES]);

            let columns = if is_default_values {
                vec![]
            } else {
                self.parse_parenthesized_column_list(Optional, is_mysql)?
            };
=======
>>>>>>> c62ecb11

            let (columns, partitioned, after_columns, source) =
                if self.parse_keywords(&[Keyword::DEFAULT, Keyword::VALUES]) {
                    (vec![], None, vec![], None)
                } else {
                    let columns = self.parse_parenthesized_column_list(Optional, is_mysql)?;

                    let partitioned = self.parse_insert_partition()?;

                    // Hive allows you to specify columns after partitions as well if you want.
                    let after_columns = self.parse_parenthesized_column_list(Optional, false)?;

                    let source = Some(Box::new(self.parse_query()?));

                    (columns, partitioned, after_columns, source)
                };

<<<<<<< HEAD
            let source = if is_default_values {
                None
            } else {
                Some(Box::new(self.parse_query()?))
            };

=======
>>>>>>> c62ecb11
            let on = if self.parse_keyword(Keyword::ON) {
                if self.parse_keyword(Keyword::CONFLICT) {
                    let conflict_target =
                        if self.parse_keywords(&[Keyword::ON, Keyword::CONSTRAINT]) {
                            Some(ConflictTarget::OnConstraint(self.parse_object_name()?))
                        } else if self.peek_token() == Token::LParen {
                            Some(ConflictTarget::Columns(
                                self.parse_parenthesized_column_list(IsOptional::Mandatory, false)?,
                            ))
                        } else {
                            None
                        };

                    self.expect_keyword(Keyword::DO)?;
                    let action = if self.parse_keyword(Keyword::NOTHING) {
                        OnConflictAction::DoNothing
                    } else {
                        self.expect_keyword(Keyword::UPDATE)?;
                        self.expect_keyword(Keyword::SET)?;
                        let assignments = self.parse_comma_separated(Parser::parse_assignment)?;
                        let selection = if self.parse_keyword(Keyword::WHERE) {
                            Some(self.parse_expr()?)
                        } else {
                            None
                        };
                        OnConflictAction::DoUpdate(DoUpdate {
                            assignments,
                            selection,
                        })
                    };

                    Some(OnInsert::OnConflict(OnConflict {
                        conflict_target,
                        action,
                    }))
                } else {
                    self.expect_keyword(Keyword::DUPLICATE)?;
                    self.expect_keyword(Keyword::KEY)?;
                    self.expect_keyword(Keyword::UPDATE)?;
                    let l = self.parse_comma_separated(Parser::parse_assignment)?;

                    Some(OnInsert::DuplicateKeyUpdate(l))
                }
            } else {
                None
            };

            let returning = if self.parse_keyword(Keyword::RETURNING) {
                Some(self.parse_comma_separated(Parser::parse_select_item)?)
            } else {
                None
            };

            Ok(Statement::Insert {
                or,
                table_name,
                ignore,
                into,
                overwrite,
                partitioned,
                columns,
                after_columns,
                source,
                table,
                on,
                returning,
                replace_into,
                priority,
            })
        }
    }

    pub fn parse_insert_partition(&mut self) -> Result<Option<Vec<Expr>>, ParserError> {
        if self.parse_keyword(Keyword::PARTITION) {
            self.expect_token(&Token::LParen)?;
            let partition_cols = Some(self.parse_comma_separated(Parser::parse_expr)?);
            self.expect_token(&Token::RParen)?;
            Ok(partition_cols)
        } else {
            Ok(None)
        }
    }

    pub fn parse_update(&mut self) -> Result<Statement, ParserError> {
        let table = self.parse_table_and_joins()?;
        self.expect_keyword(Keyword::SET)?;
        let assignments = self.parse_comma_separated(Parser::parse_assignment)?;
        let from = if self.parse_keyword(Keyword::FROM)
            && dialect_of!(self is GenericDialect | PostgreSqlDialect | DuckDbDialect | BigQueryDialect | SnowflakeDialect | RedshiftSqlDialect | MsSqlDialect)
        {
            Some(self.parse_table_and_joins()?)
        } else {
            None
        };
        let selection = if self.parse_keyword(Keyword::WHERE) {
            Some(self.parse_expr()?)
        } else {
            None
        };
        let returning = if self.parse_keyword(Keyword::RETURNING) {
            Some(self.parse_comma_separated(Parser::parse_select_item)?)
        } else {
            None
        };
        Ok(Statement::Update {
            table,
            assignments,
            from,
            selection,
            returning,
        })
    }

    /// Parse a `var = expr` assignment, used in an UPDATE statement
    pub fn parse_assignment(&mut self) -> Result<Assignment, ParserError> {
        let id = self.parse_identifiers()?;
        self.expect_token(&Token::Eq)?;
        let value = self.parse_expr()?;
        Ok(Assignment { id, value })
    }

    pub fn parse_function_args(&mut self) -> Result<FunctionArg, ParserError> {
        if self.peek_nth_token(1) == Token::RArrow {
            let name = self.parse_identifier()?;

            self.expect_token(&Token::RArrow)?;
            let arg = self.parse_wildcard_expr()?.into();

            Ok(FunctionArg::Named { name, arg })
        } else {
            Ok(FunctionArg::Unnamed(self.parse_wildcard_expr()?.into()))
        }
    }

    pub fn parse_optional_args(&mut self) -> Result<Vec<FunctionArg>, ParserError> {
        if self.consume_token(&Token::RParen) {
            Ok(vec![])
        } else {
            let args = self.parse_comma_separated(Parser::parse_function_args)?;
            self.expect_token(&Token::RParen)?;
            Ok(args)
        }
    }

    pub fn parse_optional_args_with_orderby(
        &mut self,
    ) -> Result<(Vec<FunctionArg>, Vec<OrderByExpr>), ParserError> {
        if self.consume_token(&Token::RParen) {
            Ok((vec![], vec![]))
        } else {
            // Snowflake permits a subquery to be passed as an argument without
            // an enclosing set of parens if it's the only argument.
            if dialect_of!(self is SnowflakeDialect)
                && self
                    .parse_one_of_keywords(&[Keyword::WITH, Keyword::SELECT])
                    .is_some()
            {
                self.prev_token();
                let subquery = self.parse_query()?;
                self.expect_token(&Token::RParen)?;
                return Ok((
                    vec![FunctionArg::Unnamed(FunctionArgExpr::from(
                        WildcardExpr::Expr(Expr::Subquery(Box::new(subquery))),
                    ))],
                    vec![],
                ));
            }

            let args = self.parse_comma_separated(Parser::parse_function_args)?;
            let order_by = if self.parse_keywords(&[Keyword::ORDER, Keyword::BY]) {
                self.parse_comma_separated(Parser::parse_order_by_expr)?
            } else {
                vec![]
            };
            self.expect_token(&Token::RParen)?;
            Ok((args, order_by))
        }
    }

    /// Parse a comma-delimited list of projections after SELECT
    pub fn parse_select_item(&mut self) -> Result<SelectItem, ParserError> {
        match self.parse_wildcard_expr()? {
            WildcardExpr::Expr(expr) => {
                let expr: Expr = if self.dialect.supports_filter_during_aggregation()
                    && self.parse_keyword(Keyword::FILTER)
                {
                    let i = self.index - 1;
                    if self.consume_token(&Token::LParen) && self.parse_keyword(Keyword::WHERE) {
                        let filter = self.parse_expr()?;
                        self.expect_token(&Token::RParen)?;
                        Expr::AggregateExpressionWithFilter {
                            expr: Box::new(expr),
                            filter: Box::new(filter),
                        }
                    } else {
                        self.index = i;
                        expr
                    }
                } else {
                    expr
                };
                self.parse_optional_alias(keywords::RESERVED_FOR_COLUMN_ALIAS)
                    .map(|alias| match alias {
                        Some(alias) => SelectItem::ExprWithAlias { expr, alias },
                        None => SelectItem::UnnamedExpr(expr),
                    })
            }
            WildcardExpr::QualifiedWildcard(prefix) => Ok(SelectItem::QualifiedWildcard(
                prefix,
                self.parse_wildcard_additional_options()?,
            )),
            WildcardExpr::Wildcard => Ok(SelectItem::Wildcard(
                self.parse_wildcard_additional_options()?,
            )),
        }
    }

    /// Parse an [`WildcardAdditionalOptions`] information for wildcard select items.
    ///
    /// If it is not possible to parse it, will return an option.
    pub fn parse_wildcard_additional_options(
        &mut self,
    ) -> Result<WildcardAdditionalOptions, ParserError> {
        let opt_exclude = if dialect_of!(self is GenericDialect | DuckDbDialect | SnowflakeDialect)
        {
            self.parse_optional_select_item_exclude()?
        } else {
            None
        };
        let opt_except = if dialect_of!(self is GenericDialect | BigQueryDialect | ClickHouseDialect)
        {
            self.parse_optional_select_item_except()?
        } else {
            None
        };
        let opt_rename = if dialect_of!(self is GenericDialect | SnowflakeDialect) {
            self.parse_optional_select_item_rename()?
        } else {
            None
        };

        let opt_replace = if dialect_of!(self is GenericDialect | BigQueryDialect | ClickHouseDialect)
        {
            self.parse_optional_select_item_replace()?
        } else {
            None
        };

        Ok(WildcardAdditionalOptions {
            opt_exclude,
            opt_except,
            opt_rename,
            opt_replace,
        })
    }

    /// Parse an [`Exclude`](ExcludeSelectItem) information for wildcard select items.
    ///
    /// If it is not possible to parse it, will return an option.
    pub fn parse_optional_select_item_exclude(
        &mut self,
    ) -> Result<Option<ExcludeSelectItem>, ParserError> {
        let opt_exclude = if self.parse_keyword(Keyword::EXCLUDE) {
            if self.consume_token(&Token::LParen) {
                let columns = self.parse_comma_separated(|parser| parser.parse_identifier())?;
                self.expect_token(&Token::RParen)?;
                Some(ExcludeSelectItem::Multiple(columns))
            } else {
                let column = self.parse_identifier()?;
                Some(ExcludeSelectItem::Single(column))
            }
        } else {
            None
        };

        Ok(opt_exclude)
    }

    /// Parse an [`Except`](ExceptSelectItem) information for wildcard select items.
    ///
    /// If it is not possible to parse it, will return an option.
    pub fn parse_optional_select_item_except(
        &mut self,
    ) -> Result<Option<ExceptSelectItem>, ParserError> {
        let opt_except = if self.parse_keyword(Keyword::EXCEPT) {
            if self.peek_token().token == Token::LParen {
                let idents = self.parse_parenthesized_column_list(Mandatory, false)?;
                match &idents[..] {
                    [] => {
                        return self.expected(
                            "at least one column should be parsed by the expect clause",
                            self.peek_token(),
                        )?;
                    }
                    [first, idents @ ..] => Some(ExceptSelectItem {
                        first_element: first.clone(),
                        additional_elements: idents.to_vec(),
                    }),
                }
            } else {
                // Clickhouse allows EXCEPT column_name
                let ident = self.parse_identifier()?;
                Some(ExceptSelectItem {
                    first_element: ident,
                    additional_elements: vec![],
                })
            }
        } else {
            None
        };

        Ok(opt_except)
    }

    /// Parse a [`Rename`](RenameSelectItem) information for wildcard select items.
    pub fn parse_optional_select_item_rename(
        &mut self,
    ) -> Result<Option<RenameSelectItem>, ParserError> {
        let opt_rename = if self.parse_keyword(Keyword::RENAME) {
            if self.consume_token(&Token::LParen) {
                let idents =
                    self.parse_comma_separated(|parser| parser.parse_identifier_with_alias())?;
                self.expect_token(&Token::RParen)?;
                Some(RenameSelectItem::Multiple(idents))
            } else {
                let ident = self.parse_identifier_with_alias()?;
                Some(RenameSelectItem::Single(ident))
            }
        } else {
            None
        };

        Ok(opt_rename)
    }

    /// Parse a [`Replace`](ReplaceSelectItem) information for wildcard select items.
    pub fn parse_optional_select_item_replace(
        &mut self,
    ) -> Result<Option<ReplaceSelectItem>, ParserError> {
        let opt_replace = if self.parse_keyword(Keyword::REPLACE) {
            if self.consume_token(&Token::LParen) {
                let items = self.parse_comma_separated(|parser| {
                    Ok(Box::new(parser.parse_replace_elements()?))
                })?;
                self.expect_token(&Token::RParen)?;
                Some(ReplaceSelectItem { items })
            } else {
                let tok = self.next_token();
                return self.expected("( after REPLACE but", tok);
            }
        } else {
            None
        };

        Ok(opt_replace)
    }
    pub fn parse_replace_elements(&mut self) -> Result<ReplaceSelectElement, ParserError> {
        let expr = self.parse_expr()?;
        let as_keyword = self.parse_keyword(Keyword::AS);
        let ident = self.parse_identifier()?;
        Ok(ReplaceSelectElement {
            expr,
            column_name: ident,
            as_keyword,
        })
    }

    /// Parse an expression, optionally followed by ASC or DESC (used in ORDER BY)
    pub fn parse_order_by_expr(&mut self) -> Result<OrderByExpr, ParserError> {
        let expr = self.parse_expr()?;

        let asc = if self.parse_keyword(Keyword::ASC) {
            Some(true)
        } else if self.parse_keyword(Keyword::DESC) {
            Some(false)
        } else {
            None
        };

        let nulls_first = if self.parse_keywords(&[Keyword::NULLS, Keyword::FIRST]) {
            Some(true)
        } else if self.parse_keywords(&[Keyword::NULLS, Keyword::LAST]) {
            Some(false)
        } else {
            None
        };

        Ok(OrderByExpr {
            expr,
            asc,
            nulls_first,
        })
    }

    /// Parse a TOP clause, MSSQL equivalent of LIMIT,
    /// that follows after `SELECT [DISTINCT]`.
    pub fn parse_top(&mut self) -> Result<Top, ParserError> {
        let quantity = if self.consume_token(&Token::LParen) {
            let quantity = self.parse_expr()?;
            self.expect_token(&Token::RParen)?;
            Some(TopQuantity::Expr(quantity))
        } else {
            let next_token = self.next_token();
            let quantity = match next_token.token {
                Token::Number(s, _) => s.parse::<u64>().expect("literal int"),
                _ => self.expected("literal int", next_token)?,
            };
            Some(TopQuantity::Constant(quantity))
        };

        let percent = self.parse_keyword(Keyword::PERCENT);

        let with_ties = self.parse_keywords(&[Keyword::WITH, Keyword::TIES]);

        Ok(Top {
            with_ties,
            percent,
            quantity,
        })
    }

    /// Parse a LIMIT clause
    pub fn parse_limit(&mut self) -> Result<Option<Expr>, ParserError> {
        if self.parse_keyword(Keyword::ALL) {
            Ok(None)
        } else {
            Ok(Some(self.parse_expr()?))
        }
    }

    /// Parse an OFFSET clause
    pub fn parse_offset(&mut self) -> Result<Offset, ParserError> {
        let value = self.parse_expr()?;
        let rows = if self.parse_keyword(Keyword::ROW) {
            OffsetRows::Row
        } else if self.parse_keyword(Keyword::ROWS) {
            OffsetRows::Rows
        } else {
            OffsetRows::None
        };
        Ok(Offset { value, rows })
    }

    /// Parse a FETCH clause
    pub fn parse_fetch(&mut self) -> Result<Fetch, ParserError> {
        self.expect_one_of_keywords(&[Keyword::FIRST, Keyword::NEXT])?;
        let (quantity, percent) = if self
            .parse_one_of_keywords(&[Keyword::ROW, Keyword::ROWS])
            .is_some()
        {
            (None, false)
        } else {
            let quantity = Expr::Value(self.parse_value()?);
            let percent = self.parse_keyword(Keyword::PERCENT);
            self.expect_one_of_keywords(&[Keyword::ROW, Keyword::ROWS])?;
            (Some(quantity), percent)
        };
        let with_ties = if self.parse_keyword(Keyword::ONLY) {
            false
        } else if self.parse_keywords(&[Keyword::WITH, Keyword::TIES]) {
            true
        } else {
            return self.expected("one of ONLY or WITH TIES", self.peek_token());
        };
        Ok(Fetch {
            with_ties,
            percent,
            quantity,
        })
    }

    /// Parse a FOR UPDATE/FOR SHARE clause
    pub fn parse_lock(&mut self) -> Result<LockClause, ParserError> {
        let lock_type = match self.expect_one_of_keywords(&[Keyword::UPDATE, Keyword::SHARE])? {
            Keyword::UPDATE => LockType::Update,
            Keyword::SHARE => LockType::Share,
            _ => unreachable!(),
        };
        let of = if self.parse_keyword(Keyword::OF) {
            Some(self.parse_object_name()?)
        } else {
            None
        };
        let nonblock = if self.parse_keyword(Keyword::NOWAIT) {
            Some(NonBlock::Nowait)
        } else if self.parse_keywords(&[Keyword::SKIP, Keyword::LOCKED]) {
            Some(NonBlock::SkipLocked)
        } else {
            None
        };
        Ok(LockClause {
            lock_type,
            of,
            nonblock,
        })
    }

    pub fn parse_values(&mut self, allow_empty: bool) -> Result<Values, ParserError> {
        let mut explicit_row = false;

        let rows = self.parse_comma_separated(|parser| {
            if parser.parse_keyword(Keyword::ROW) {
                explicit_row = true;
            }

            parser.expect_token(&Token::LParen)?;
            if allow_empty && parser.peek_token().token == Token::RParen {
                parser.next_token();
                Ok(vec![])
            } else {
                let exprs = parser.parse_comma_separated(Parser::parse_expr)?;
                parser.expect_token(&Token::RParen)?;
                Ok(exprs)
            }
        })?;
        Ok(Values { explicit_row, rows })
    }

    pub fn parse_start_transaction(&mut self) -> Result<Statement, ParserError> {
        self.expect_keyword(Keyword::TRANSACTION)?;
        Ok(Statement::StartTransaction {
            modes: self.parse_transaction_modes()?,
            begin: false,
            modifier: None,
        })
    }

    pub fn parse_begin(&mut self) -> Result<Statement, ParserError> {
        let modifier = if !self.dialect.supports_start_transaction_modifier() {
            None
        } else if self.parse_keyword(Keyword::DEFERRED) {
            Some(TransactionModifier::Deferred)
        } else if self.parse_keyword(Keyword::IMMEDIATE) {
            Some(TransactionModifier::Immediate)
        } else if self.parse_keyword(Keyword::EXCLUSIVE) {
            Some(TransactionModifier::Exclusive)
        } else {
            None
        };
        let _ = self.parse_one_of_keywords(&[Keyword::TRANSACTION, Keyword::WORK]);
        Ok(Statement::StartTransaction {
            modes: self.parse_transaction_modes()?,
            begin: true,
            modifier,
        })
    }

    pub fn parse_end(&mut self) -> Result<Statement, ParserError> {
        Ok(Statement::Commit {
            chain: self.parse_commit_rollback_chain()?,
        })
    }

    pub fn parse_end(&mut self) -> Result<Statement, ParserError> {
        // let _ = self.parse_one_of_keywords(&[Keyword::TRANSACTION, Keyword::WORK]);
        Ok(Statement::Commit {
            chain: self.parse_commit_rollback_chain()?,
        })
    }

    pub fn parse_transaction_modes(&mut self) -> Result<Vec<TransactionMode>, ParserError> {
        let mut modes = vec![];
        let mut required = false;
        loop {
            let mode = if self.parse_keywords(&[Keyword::ISOLATION, Keyword::LEVEL]) {
                let iso_level = if self.parse_keywords(&[Keyword::READ, Keyword::UNCOMMITTED]) {
                    TransactionIsolationLevel::ReadUncommitted
                } else if self.parse_keywords(&[Keyword::READ, Keyword::COMMITTED]) {
                    TransactionIsolationLevel::ReadCommitted
                } else if self.parse_keywords(&[Keyword::REPEATABLE, Keyword::READ]) {
                    TransactionIsolationLevel::RepeatableRead
                } else if self.parse_keyword(Keyword::SERIALIZABLE) {
                    TransactionIsolationLevel::Serializable
                } else {
                    self.expected("isolation level", self.peek_token())?
                };
                TransactionMode::IsolationLevel(iso_level)
            } else if self.parse_keywords(&[Keyword::READ, Keyword::ONLY]) {
                TransactionMode::AccessMode(TransactionAccessMode::ReadOnly)
            } else if self.parse_keywords(&[Keyword::READ, Keyword::WRITE]) {
                TransactionMode::AccessMode(TransactionAccessMode::ReadWrite)
            } else if required {
                self.expected("transaction mode", self.peek_token())?
            } else {
                break;
            };
            modes.push(mode);
            // ANSI requires a comma after each transaction mode, but
            // PostgreSQL, for historical reasons, does not. We follow
            // PostgreSQL in making the comma optional, since that is strictly
            // more general.
            required = self.consume_token(&Token::Comma);
        }
        Ok(modes)
    }

    pub fn parse_commit(&mut self) -> Result<Statement, ParserError> {
        Ok(Statement::Commit {
            chain: self.parse_commit_rollback_chain()?,
        })
    }

    pub fn parse_rollback(&mut self) -> Result<Statement, ParserError> {
        let chain = self.parse_commit_rollback_chain()?;
        let savepoint = self.parse_rollback_savepoint()?;

        Ok(Statement::Rollback { chain, savepoint })
    }

    pub fn parse_commit_rollback_chain(&mut self) -> Result<bool, ParserError> {
        let _ = self.parse_one_of_keywords(&[Keyword::TRANSACTION, Keyword::WORK]);
        if self.parse_keyword(Keyword::AND) {
            let chain = !self.parse_keyword(Keyword::NO);
            self.expect_keyword(Keyword::CHAIN)?;
            Ok(chain)
        } else {
            Ok(false)
        }
    }

    pub fn parse_rollback_savepoint(&mut self) -> Result<Option<Ident>, ParserError> {
        if self.parse_keyword(Keyword::TO) {
            let _ = self.parse_keyword(Keyword::SAVEPOINT);
            let savepoint = self.parse_identifier()?;

            Ok(Some(savepoint))
        } else {
            Ok(None)
        }
    }

    pub fn parse_deallocate(&mut self) -> Result<Statement, ParserError> {
        let prepare = self.parse_keyword(Keyword::PREPARE);
        let name = self.parse_identifier()?;
        Ok(Statement::Deallocate { name, prepare })
    }

    pub fn parse_execute(&mut self) -> Result<Statement, ParserError> {
        let name = self.parse_identifier()?;

        let mut parameters = vec![];
        if self.consume_token(&Token::LParen) {
            parameters = self.parse_comma_separated(Parser::parse_expr)?;
            self.expect_token(&Token::RParen)?;
        }

        Ok(Statement::Execute { name, parameters })
    }

    pub fn parse_prepare(&mut self) -> Result<Statement, ParserError> {
        let name = self.parse_identifier()?;

        let mut data_types = vec![];
        if self.consume_token(&Token::LParen) {
            data_types = self.parse_comma_separated(Parser::parse_data_type)?;
            self.expect_token(&Token::RParen)?;
        }

        self.expect_keyword(Keyword::AS)?;
        let statement = Box::new(self.parse_statement()?);
        Ok(Statement::Prepare {
            name,
            data_types,
            statement,
        })
    }

    pub fn parse_merge_clauses(&mut self) -> Result<Vec<MergeClause>, ParserError> {
        let mut clauses: Vec<MergeClause> = vec![];
        loop {
            if self.peek_token() == Token::EOF || self.peek_token() == Token::SemiColon {
                break;
            }
            self.expect_keyword(Keyword::WHEN)?;

            let is_not_matched = self.parse_keyword(Keyword::NOT);
            self.expect_keyword(Keyword::MATCHED)?;

            let predicate = if self.parse_keyword(Keyword::AND) {
                Some(self.parse_expr()?)
            } else {
                None
            };

            self.expect_keyword(Keyword::THEN)?;

            clauses.push(
                match self.parse_one_of_keywords(&[
                    Keyword::UPDATE,
                    Keyword::INSERT,
                    Keyword::DELETE,
                ]) {
                    Some(Keyword::UPDATE) => {
                        if is_not_matched {
                            return Err(ParserError::ParserError(
                                "UPDATE in NOT MATCHED merge clause".to_string(),
                            ));
                        }
                        self.expect_keyword(Keyword::SET)?;
                        let assignments = self.parse_comma_separated(Parser::parse_assignment)?;
                        MergeClause::MatchedUpdate {
                            predicate,
                            assignments,
                        }
                    }
                    Some(Keyword::DELETE) => {
                        if is_not_matched {
                            return Err(ParserError::ParserError(
                                "DELETE in NOT MATCHED merge clause".to_string(),
                            ));
                        }
                        MergeClause::MatchedDelete(predicate)
                    }
                    Some(Keyword::INSERT) => {
                        if !is_not_matched {
                            return Err(ParserError::ParserError(
                                "INSERT in MATCHED merge clause".to_string(),
                            ));
                        }
                        let is_mysql = dialect_of!(self is MySqlDialect);
                        let columns = self.parse_parenthesized_column_list(Optional, is_mysql)?;
                        self.expect_keyword(Keyword::VALUES)?;
                        let values = self.parse_values(is_mysql)?;
                        MergeClause::NotMatched {
                            predicate,
                            columns,
                            values,
                        }
                    }
                    Some(_) => {
                        return Err(ParserError::ParserError(
                            "expected UPDATE, DELETE or INSERT in merge clause".to_string(),
                        ));
                    }
                    None => {
                        return Err(ParserError::ParserError(
                            "expected UPDATE, DELETE or INSERT in merge clause".to_string(),
                        ));
                    }
                },
            );
        }
        Ok(clauses)
    }

    pub fn parse_merge(&mut self) -> Result<Statement, ParserError> {
        let into = self.parse_keyword(Keyword::INTO);

        let table = self.parse_table_factor()?;

        self.expect_keyword(Keyword::USING)?;
        let source = self.parse_table_factor()?;
        self.expect_keyword(Keyword::ON)?;
        let on = self.parse_expr()?;
        let clauses = self.parse_merge_clauses()?;

        Ok(Statement::Merge {
            into,
            table,
            source,
            on: Box::new(on),
            clauses,
        })
    }

    // PRAGMA [schema-name '.'] pragma-name [('=' pragma-value) | '(' pragma-value ')']
    pub fn parse_pragma(&mut self) -> Result<Statement, ParserError> {
        let name = self.parse_object_name()?;
        if self.consume_token(&Token::LParen) {
            let value = self.parse_number_value()?;
            self.expect_token(&Token::RParen)?;
            Ok(Statement::Pragma {
                name,
                value: Some(value),
                is_eq: false,
            })
        } else if self.consume_token(&Token::Eq) {
            Ok(Statement::Pragma {
                name,
                value: Some(self.parse_number_value()?),
                is_eq: true,
            })
        } else {
            Ok(Statement::Pragma {
                name,
                value: None,
                is_eq: false,
            })
        }
    }

    /// ```sql
    /// CREATE [ { TEMPORARY | TEMP } ] SEQUENCE [ IF NOT EXISTS ] <sequence_name>
    /// ```
    ///
    /// See [Postgres docs](https://www.postgresql.org/docs/current/sql-createsequence.html) for more details.
    pub fn parse_create_sequence(&mut self, temporary: bool) -> Result<Statement, ParserError> {
        //[ IF NOT EXISTS ]
        let if_not_exists = self.parse_keywords(&[Keyword::IF, Keyword::NOT, Keyword::EXISTS]);
        //name
        let name = self.parse_object_name()?;
        //[ AS data_type ]
        let mut data_type: Option<DataType> = None;
        if self.parse_keywords(&[Keyword::AS]) {
            data_type = Some(self.parse_data_type()?)
        }
        let sequence_options = self.parse_create_sequence_options()?;
        // [ OWNED BY { table_name.column_name | NONE } ]
        let owned_by = if self.parse_keywords(&[Keyword::OWNED, Keyword::BY]) {
            if self.parse_keywords(&[Keyword::NONE]) {
                Some(ObjectName(vec![Ident::new("NONE")]))
            } else {
                Some(self.parse_object_name()?)
            }
        } else {
            None
        };
        Ok(Statement::CreateSequence {
            temporary,
            if_not_exists,
            name,
            data_type,
            sequence_options,
            owned_by,
        })
    }

    fn parse_create_sequence_options(&mut self) -> Result<Vec<SequenceOptions>, ParserError> {
        let mut sequence_options = vec![];
        //[ INCREMENT [ BY ] increment ]
        if self.parse_keywords(&[Keyword::INCREMENT]) {
            if self.parse_keywords(&[Keyword::BY]) {
                sequence_options.push(SequenceOptions::IncrementBy(
                    Expr::Value(self.parse_number_value()?),
                    true,
                ));
            } else {
                sequence_options.push(SequenceOptions::IncrementBy(
                    Expr::Value(self.parse_number_value()?),
                    false,
                ));
            }
        }
        //[ MINVALUE minvalue | NO MINVALUE ]
        if self.parse_keyword(Keyword::MINVALUE) {
            sequence_options.push(SequenceOptions::MinValue(MinMaxValue::Some(Expr::Value(
                self.parse_number_value()?,
            ))));
        } else if self.parse_keywords(&[Keyword::NO, Keyword::MINVALUE]) {
            sequence_options.push(SequenceOptions::MinValue(MinMaxValue::None));
        } else {
            sequence_options.push(SequenceOptions::MinValue(MinMaxValue::Empty));
        }
        //[ MAXVALUE maxvalue | NO MAXVALUE ]
        if self.parse_keywords(&[Keyword::MAXVALUE]) {
            sequence_options.push(SequenceOptions::MaxValue(MinMaxValue::Some(Expr::Value(
                self.parse_number_value()?,
            ))));
        } else if self.parse_keywords(&[Keyword::NO, Keyword::MAXVALUE]) {
            sequence_options.push(SequenceOptions::MaxValue(MinMaxValue::None));
        } else {
            sequence_options.push(SequenceOptions::MaxValue(MinMaxValue::Empty));
        }
        //[ START [ WITH ] start ]
        if self.parse_keywords(&[Keyword::START]) {
            if self.parse_keywords(&[Keyword::WITH]) {
                sequence_options.push(SequenceOptions::StartWith(
                    Expr::Value(self.parse_number_value()?),
                    true,
                ));
            } else {
                sequence_options.push(SequenceOptions::StartWith(
                    Expr::Value(self.parse_number_value()?),
                    false,
                ));
            }
        }
        //[ CACHE cache ]
        if self.parse_keywords(&[Keyword::CACHE]) {
            sequence_options.push(SequenceOptions::Cache(Expr::Value(
                self.parse_number_value()?,
            )));
        }
        // [ [ NO ] CYCLE ]
        if self.parse_keywords(&[Keyword::NO]) {
            if self.parse_keywords(&[Keyword::CYCLE]) {
                sequence_options.push(SequenceOptions::Cycle(true));
            }
        } else if self.parse_keywords(&[Keyword::CYCLE]) {
            sequence_options.push(SequenceOptions::Cycle(false));
        }
        Ok(sequence_options)
    }

    /// The index of the first unprocessed token.
    pub fn index(&self) -> usize {
        self.index
    }

    pub fn parse_named_window(&mut self) -> Result<NamedWindowDefinition, ParserError> {
        let ident = self.parse_identifier()?;
        self.expect_keyword(Keyword::AS)?;
        self.expect_token(&Token::LParen)?;
        let window_spec = self.parse_window_spec()?;
        Ok(NamedWindowDefinition(ident, window_spec))
    }

    pub fn parse_create_procedure(&mut self, or_alter: bool) -> Result<Statement, ParserError> {
        let name = self.parse_object_name()?;
        let params = self.parse_optional_procedure_parameters()?;
        self.expect_keyword(Keyword::AS)?;
        self.expect_keyword(Keyword::BEGIN)?;
        let statements = self.parse_statements()?;
        self.expect_keyword(Keyword::END)?;
        Ok(Statement::CreateProcedure {
            name,
            or_alter,
            params,
            body: statements,
        })
    }

    pub fn parse_window_spec(&mut self) -> Result<WindowSpec, ParserError> {
        let partition_by = if self.parse_keywords(&[Keyword::PARTITION, Keyword::BY]) {
            self.parse_comma_separated(Parser::parse_expr)?
        } else {
            vec![]
        };
        let order_by = if self.parse_keywords(&[Keyword::ORDER, Keyword::BY]) {
            self.parse_comma_separated(Parser::parse_order_by_expr)?
        } else {
            vec![]
        };
        let window_frame = if !self.consume_token(&Token::RParen) {
            let window_frame = self.parse_window_frame()?;
            self.expect_token(&Token::RParen)?;
            Some(window_frame)
        } else {
            None
        };
        Ok(WindowSpec {
            partition_by,
            order_by,
            window_frame,
        })
    }

    pub fn parse_create_type(&mut self) -> Result<Statement, ParserError> {
        let name = self.parse_object_name()?;
        self.expect_keyword(Keyword::AS)?;

        let mut attributes = vec![];
        if !self.consume_token(&Token::LParen) || self.consume_token(&Token::RParen) {
            return Ok(Statement::CreateType {
                name,
                representation: UserDefinedTypeRepresentation::Composite { attributes },
            });
        }

        loop {
            let attr_name = self.parse_identifier()?;
            let attr_data_type = self.parse_data_type()?;
            let attr_collation = if self.parse_keyword(Keyword::COLLATE) {
                Some(self.parse_object_name()?)
            } else {
                None
            };
            attributes.push(UserDefinedTypeCompositeAttributeDef {
                name: attr_name,
                data_type: attr_data_type,
                collation: attr_collation,
            });
            let comma = self.consume_token(&Token::Comma);
            if self.consume_token(&Token::RParen) {
                // allow a trailing comma
                break;
            } else if !comma {
                return self.expected("',' or ')' after attribute definition", self.peek_token());
            }
        }

        Ok(Statement::CreateType {
            name,
            representation: UserDefinedTypeRepresentation::Composite { attributes },
        })
    }

    fn parse_partitions(&mut self) -> Result<Vec<Ident>, ParserError> {
        self.expect_token(&Token::LParen)?;
        let partitions = self.parse_comma_separated(Parser::parse_identifier)?;
        self.expect_token(&Token::RParen)?;
        Ok(partitions)
    }
}

impl Word {
    pub fn to_ident(&self) -> Ident {
        Ident {
            value: self.value.clone(),
            quote_style: self.quote_style,
        }
    }
}

#[cfg(test)]
mod tests {
    use crate::test_utils::{all_dialects, TestedDialects};

    use super::*;

    #[test]
    fn test_prev_index() {
        let sql = "SELECT version";
        all_dialects().run_parser_method(sql, |parser| {
            assert_eq!(parser.peek_token(), Token::make_keyword("SELECT"));
            assert_eq!(parser.next_token(), Token::make_keyword("SELECT"));
            parser.prev_token();
            assert_eq!(parser.next_token(), Token::make_keyword("SELECT"));
            assert_eq!(parser.next_token(), Token::make_word("version", None));
            parser.prev_token();
            assert_eq!(parser.peek_token(), Token::make_word("version", None));
            assert_eq!(parser.next_token(), Token::make_word("version", None));
            assert_eq!(parser.peek_token(), Token::EOF);
            parser.prev_token();
            assert_eq!(parser.next_token(), Token::make_word("version", None));
            assert_eq!(parser.next_token(), Token::EOF);
            assert_eq!(parser.next_token(), Token::EOF);
            parser.prev_token();
        });
    }

    #[cfg(test)]
    mod test_parse_data_type {
        use crate::ast::{
            CharLengthUnits, CharacterLength, DataType, ExactNumberInfo, ObjectName, TimezoneInfo,
        };
        use crate::dialect::{AnsiDialect, GenericDialect};
        use crate::test_utils::TestedDialects;

        macro_rules! test_parse_data_type {
            ($dialect:expr, $input:expr, $expected_type:expr $(,)?) => {{
                $dialect.run_parser_method(&*$input, |parser| {
                    let data_type = parser.parse_data_type().unwrap();
                    assert_eq!($expected_type, data_type);
                    assert_eq!($input.to_string(), data_type.to_string());
                });
            }};
        }

        #[test]
        fn test_ansii_character_string_types() {
            // Character string types: <https://jakewheat.github.io/sql-overview/sql-2016-foundation-grammar.html#character-string-type>
            let dialect = TestedDialects {
                dialects: vec![Box::new(GenericDialect {}), Box::new(AnsiDialect {})],
                options: None,
            };

            test_parse_data_type!(dialect, "CHARACTER", DataType::Character(None));

            test_parse_data_type!(
                dialect,
                "CHARACTER(20)",
                DataType::Character(Some(CharacterLength::IntegerLength {
                    length: 20,
                    unit: None
                }))
            );

            test_parse_data_type!(
                dialect,
                "CHARACTER(20 CHARACTERS)",
                DataType::Character(Some(CharacterLength::IntegerLength {
                    length: 20,
                    unit: Some(CharLengthUnits::Characters)
                }))
            );

            test_parse_data_type!(
                dialect,
                "CHARACTER(20 OCTETS)",
                DataType::Character(Some(CharacterLength::IntegerLength {
                    length: 20,
                    unit: Some(CharLengthUnits::Octets)
                }))
            );

            test_parse_data_type!(dialect, "CHAR", DataType::Char(None));

            test_parse_data_type!(
                dialect,
                "CHAR(20)",
                DataType::Char(Some(CharacterLength::IntegerLength {
                    length: 20,
                    unit: None
                }))
            );

            test_parse_data_type!(
                dialect,
                "CHAR(20 CHARACTERS)",
                DataType::Char(Some(CharacterLength::IntegerLength {
                    length: 20,
                    unit: Some(CharLengthUnits::Characters)
                }))
            );

            test_parse_data_type!(
                dialect,
                "CHAR(20 OCTETS)",
                DataType::Char(Some(CharacterLength::IntegerLength {
                    length: 20,
                    unit: Some(CharLengthUnits::Octets)
                }))
            );

            test_parse_data_type!(
                dialect,
                "CHARACTER VARYING(20)",
                DataType::CharacterVarying(Some(CharacterLength::IntegerLength {
                    length: 20,
                    unit: None
                }))
            );

            test_parse_data_type!(
                dialect,
                "CHARACTER VARYING(20 CHARACTERS)",
                DataType::CharacterVarying(Some(CharacterLength::IntegerLength {
                    length: 20,
                    unit: Some(CharLengthUnits::Characters)
                }))
            );

            test_parse_data_type!(
                dialect,
                "CHARACTER VARYING(20 OCTETS)",
                DataType::CharacterVarying(Some(CharacterLength::IntegerLength {
                    length: 20,
                    unit: Some(CharLengthUnits::Octets)
                }))
            );

            test_parse_data_type!(
                dialect,
                "CHAR VARYING(20)",
                DataType::CharVarying(Some(CharacterLength::IntegerLength {
                    length: 20,
                    unit: None
                }))
            );

            test_parse_data_type!(
                dialect,
                "CHAR VARYING(20 CHARACTERS)",
                DataType::CharVarying(Some(CharacterLength::IntegerLength {
                    length: 20,
                    unit: Some(CharLengthUnits::Characters)
                }))
            );

            test_parse_data_type!(
                dialect,
                "CHAR VARYING(20 OCTETS)",
                DataType::CharVarying(Some(CharacterLength::IntegerLength {
                    length: 20,
                    unit: Some(CharLengthUnits::Octets)
                }))
            );

            test_parse_data_type!(
                dialect,
                "VARCHAR(20)",
                DataType::Varchar(Some(CharacterLength::IntegerLength {
                    length: 20,
                    unit: None
                }))
            );
        }

        #[test]
        fn test_ansii_character_large_object_types() {
            // Character large object types: <https://jakewheat.github.io/sql-overview/sql-2016-foundation-grammar.html#character-large-object-length>
            let dialect = TestedDialects {
                dialects: vec![Box::new(GenericDialect {}), Box::new(AnsiDialect {})],
                options: None,
            };

            test_parse_data_type!(
                dialect,
                "CHARACTER LARGE OBJECT",
                DataType::CharacterLargeObject(None)
            );
            test_parse_data_type!(
                dialect,
                "CHARACTER LARGE OBJECT(20)",
                DataType::CharacterLargeObject(Some(20))
            );

            test_parse_data_type!(
                dialect,
                "CHAR LARGE OBJECT",
                DataType::CharLargeObject(None)
            );
            test_parse_data_type!(
                dialect,
                "CHAR LARGE OBJECT(20)",
                DataType::CharLargeObject(Some(20))
            );

            test_parse_data_type!(dialect, "CLOB", DataType::Clob(None));
            test_parse_data_type!(dialect, "CLOB(20)", DataType::Clob(Some(20)));
        }

        #[test]
        fn test_parse_custom_types() {
            let dialect = TestedDialects {
                dialects: vec![Box::new(GenericDialect {}), Box::new(AnsiDialect {})],
                options: None,
            };
            test_parse_data_type!(
                dialect,
                "GEOMETRY",
                DataType::Custom(ObjectName(vec!["GEOMETRY".into()]), vec![])
            );

            test_parse_data_type!(
                dialect,
                "GEOMETRY(POINT)",
                DataType::Custom(
                    ObjectName(vec!["GEOMETRY".into()]),
                    vec!["POINT".to_string()]
                )
            );

            test_parse_data_type!(
                dialect,
                "GEOMETRY(POINT, 4326)",
                DataType::Custom(
                    ObjectName(vec!["GEOMETRY".into()]),
                    vec!["POINT".to_string(), "4326".to_string()]
                )
            );
        }

        #[test]
        fn test_ansii_exact_numeric_types() {
            // Exact numeric types: <https://jakewheat.github.io/sql-overview/sql-2016-foundation-grammar.html#exact-numeric-type>
            let dialect = TestedDialects {
                dialects: vec![Box::new(GenericDialect {}), Box::new(AnsiDialect {})],
                options: None,
            };

            test_parse_data_type!(dialect, "NUMERIC", DataType::Numeric(ExactNumberInfo::None));

            test_parse_data_type!(
                dialect,
                "NUMERIC(2)",
                DataType::Numeric(ExactNumberInfo::Precision(2))
            );

            test_parse_data_type!(
                dialect,
                "NUMERIC(2,10)",
                DataType::Numeric(ExactNumberInfo::PrecisionAndScale(2, 10))
            );

            test_parse_data_type!(dialect, "DECIMAL", DataType::Decimal(ExactNumberInfo::None));

            test_parse_data_type!(
                dialect,
                "DECIMAL(2)",
                DataType::Decimal(ExactNumberInfo::Precision(2))
            );

            test_parse_data_type!(
                dialect,
                "DECIMAL(2,10)",
                DataType::Decimal(ExactNumberInfo::PrecisionAndScale(2, 10))
            );

            test_parse_data_type!(dialect, "DEC", DataType::Dec(ExactNumberInfo::None));

            test_parse_data_type!(
                dialect,
                "DEC(2)",
                DataType::Dec(ExactNumberInfo::Precision(2))
            );

            test_parse_data_type!(
                dialect,
                "DEC(2,10)",
                DataType::Dec(ExactNumberInfo::PrecisionAndScale(2, 10))
            );
        }

        #[test]
        fn test_ansii_date_type() {
            // Datetime types: <https://jakewheat.github.io/sql-overview/sql-2016-foundation-grammar.html#datetime-type>
            let dialect = TestedDialects {
                dialects: vec![Box::new(GenericDialect {}), Box::new(AnsiDialect {})],
                options: None,
            };

            test_parse_data_type!(dialect, "DATE", DataType::Date);

            test_parse_data_type!(dialect, "TIME", DataType::Time(None, TimezoneInfo::None));

            test_parse_data_type!(
                dialect,
                "TIME(6)",
                DataType::Time(Some(6), TimezoneInfo::None)
            );

            test_parse_data_type!(
                dialect,
                "TIME WITH TIME ZONE",
                DataType::Time(None, TimezoneInfo::WithTimeZone)
            );

            test_parse_data_type!(
                dialect,
                "TIME(6) WITH TIME ZONE",
                DataType::Time(Some(6), TimezoneInfo::WithTimeZone)
            );

            test_parse_data_type!(
                dialect,
                "TIME WITHOUT TIME ZONE",
                DataType::Time(None, TimezoneInfo::WithoutTimeZone)
            );

            test_parse_data_type!(
                dialect,
                "TIME(6) WITHOUT TIME ZONE",
                DataType::Time(Some(6), TimezoneInfo::WithoutTimeZone)
            );

            test_parse_data_type!(
                dialect,
                "TIMESTAMP",
                DataType::Timestamp(None, TimezoneInfo::None)
            );

            test_parse_data_type!(
                dialect,
                "TIMESTAMP(22)",
                DataType::Timestamp(Some(22), TimezoneInfo::None)
            );

            test_parse_data_type!(
                dialect,
                "TIMESTAMP(22) WITH TIME ZONE",
                DataType::Timestamp(Some(22), TimezoneInfo::WithTimeZone)
            );

            test_parse_data_type!(
                dialect,
                "TIMESTAMP(33) WITHOUT TIME ZONE",
                DataType::Timestamp(Some(33), TimezoneInfo::WithoutTimeZone)
            );
        }
    }

    #[test]
    fn test_parse_schema_name() {
        // The expected name should be identical as the input name, that's why I don't receive both
        macro_rules! test_parse_schema_name {
            ($input:expr, $expected_name:expr $(,)?) => {{
                all_dialects().run_parser_method(&*$input, |parser| {
                    let schema_name = parser.parse_schema_name().unwrap();
                    // Validate that the structure is the same as expected
                    assert_eq!(schema_name, $expected_name);
                    // Validate that the input and the expected structure serialization are the same
                    assert_eq!(schema_name.to_string(), $input.to_string());
                });
            }};
        }

        let dummy_name = ObjectName(vec![Ident::new("dummy_name")]);
        let dummy_authorization = Ident::new("dummy_authorization");

        test_parse_schema_name!(
            format!("{dummy_name}"),
            SchemaName::Simple(dummy_name.clone())
        );

        test_parse_schema_name!(
            format!("AUTHORIZATION {dummy_authorization}"),
            SchemaName::UnnamedAuthorization(dummy_authorization.clone()),
        );
        test_parse_schema_name!(
            format!("{dummy_name} AUTHORIZATION {dummy_authorization}"),
            SchemaName::NamedAuthorization(dummy_name.clone(), dummy_authorization.clone()),
        );
    }

    #[test]
    fn mysql_parse_index_table_constraint() {
        macro_rules! test_parse_table_constraint {
            ($dialect:expr, $input:expr, $expected:expr $(,)?) => {{
                $dialect.run_parser_method(&*$input, |parser| {
                    let constraint = parser.parse_optional_table_constraint().unwrap().unwrap();
                    // Validate that the structure is the same as expected
                    assert_eq!(constraint, $expected);
                    // Validate that the input and the expected structure serialization are the same
                    assert_eq!(constraint.to_string(), $input.to_string());
                });
            }};
        }

        let dialect = TestedDialects {
            dialects: vec![Box::new(GenericDialect {}), Box::new(MySqlDialect {})],
            options: None,
        };

        test_parse_table_constraint!(
            dialect,
            "INDEX (c1)",
            TableConstraint::Index {
                display_as_key: false,
                name: None,
                index_type: None,
                columns: vec![Ident::new("c1")],
            }
        );

        test_parse_table_constraint!(
            dialect,
            "KEY (c1)",
            TableConstraint::Index {
                display_as_key: true,
                name: None,
                index_type: None,
                columns: vec![Ident::new("c1")],
            }
        );

        test_parse_table_constraint!(
            dialect,
            "INDEX 'index' (c1, c2)",
            TableConstraint::Index {
                display_as_key: false,
                name: Some(Ident::with_quote('\'', "index")),
                index_type: None,
                columns: vec![Ident::new("c1"), Ident::new("c2")],
            }
        );

        test_parse_table_constraint!(
            dialect,
            "INDEX USING BTREE (c1)",
            TableConstraint::Index {
                display_as_key: false,
                name: None,
                index_type: Some(IndexType::BTree),
                columns: vec![Ident::new("c1")],
            }
        );

        test_parse_table_constraint!(
            dialect,
            "INDEX USING HASH (c1)",
            TableConstraint::Index {
                display_as_key: false,
                name: None,
                index_type: Some(IndexType::Hash),
                columns: vec![Ident::new("c1")],
            }
        );

        test_parse_table_constraint!(
            dialect,
            "INDEX idx_name USING BTREE (c1)",
            TableConstraint::Index {
                display_as_key: false,
                name: Some(Ident::new("idx_name")),
                index_type: Some(IndexType::BTree),
                columns: vec![Ident::new("c1")],
            }
        );

        test_parse_table_constraint!(
            dialect,
            "INDEX idx_name USING HASH (c1)",
            TableConstraint::Index {
                display_as_key: false,
                name: Some(Ident::new("idx_name")),
                index_type: Some(IndexType::Hash),
                columns: vec![Ident::new("c1")],
            }
        );
    }

    #[test]
    fn test_tokenizer_error_loc() {
        let sql = "foo '";
        let ast = Parser::parse_sql(&GenericDialect, sql);
        assert_eq!(
            ast,
            Err(ParserError::TokenizerError(
                "Unterminated string literal at Line: 1, Column 5".to_string()
            ))
        );
    }

    #[test]
    fn test_parser_error_loc() {
        let sql = "SELECT this is a syntax error";
        let ast = Parser::parse_sql(&GenericDialect, sql);
        assert_eq!(
            ast,
            Err(ParserError::ParserError(
                "Expected [NOT] NULL or TRUE|FALSE or [NOT] DISTINCT FROM after IS, found: a at Line: 1, Column 16"
                    .to_string()
            ))
        );
    }

    #[test]
    fn test_nested_explain_error() {
        let sql = "EXPLAIN EXPLAIN SELECT 1";
        let ast = Parser::parse_sql(&GenericDialect, sql);
        assert_eq!(
            ast,
            Err(ParserError::ParserError(
                "Explain must be root of the plan".to_string()
            ))
        );
    }

    #[test]
    fn test_parse_multipart_identifier_positive() {
        let dialect = TestedDialects {
            dialects: vec![Box::new(GenericDialect {})],
            options: None,
        };

        // parse multipart with quotes
        let expected = vec![
            Ident {
                value: "CATALOG".to_string(),
                quote_style: None,
            },
            Ident {
                value: "F(o)o. \"bar".to_string(),
                quote_style: Some('"'),
            },
            Ident {
                value: "table".to_string(),
                quote_style: None,
            },
        ];
        dialect.run_parser_method(r#"CATALOG."F(o)o. ""bar".table"#, |parser| {
            let actual = parser.parse_multipart_identifier().unwrap();
            assert_eq!(expected, actual);
        });

        // allow whitespace between ident parts
        let expected = vec![
            Ident {
                value: "CATALOG".to_string(),
                quote_style: None,
            },
            Ident {
                value: "table".to_string(),
                quote_style: None,
            },
        ];
        dialect.run_parser_method("CATALOG . table", |parser| {
            let actual = parser.parse_multipart_identifier().unwrap();
            assert_eq!(expected, actual);
        });
    }

    #[test]
    fn test_parse_multipart_identifier_negative() {
        macro_rules! test_parse_multipart_identifier_error {
            ($input:expr, $expected_err:expr $(,)?) => {{
                all_dialects().run_parser_method(&*$input, |parser| {
                    let actual_err = parser.parse_multipart_identifier().unwrap_err();
                    assert_eq!(actual_err.to_string(), $expected_err);
                });
            }};
        }

        test_parse_multipart_identifier_error!(
            "",
            "sql parser error: Empty input when parsing identifier",
        );

        test_parse_multipart_identifier_error!(
            "*schema.table",
            "sql parser error: Unexpected token in identifier: *",
        );

        test_parse_multipart_identifier_error!(
            "schema.table*",
            "sql parser error: Unexpected token in identifier: *",
        );

        test_parse_multipart_identifier_error!(
            "schema.table.",
            "sql parser error: Trailing period in identifier",
        );

        test_parse_multipart_identifier_error!(
            "schema.*",
            "sql parser error: Unexpected token following period in identifier: *",
        );
    }

    #[test]
    fn test_mysql_partition_selection() {
        let sql = "SELECT * FROM employees PARTITION (p0, p2)";
        let expected = vec!["p0", "p2"];

        let ast: Vec<Statement> = Parser::parse_sql(&MySqlDialect {}, sql).unwrap();
        assert_eq!(ast.len(), 1);
        if let Statement::Query(v) = &ast[0] {
            if let SetExpr::Select(select) = &*v.body {
                assert_eq!(select.from.len(), 1);
                let from: &TableWithJoins = &select.from[0];
                let table_factor = &from.relation;
                if let TableFactor::Table { partitions, .. } = table_factor {
                    let actual: Vec<&str> = partitions
                        .iter()
                        .map(|ident| ident.value.as_str())
                        .collect();
                    assert_eq!(expected, actual);
                }
            }
        } else {
            panic!("fail to parse mysql partition selection");
        }
    }
}<|MERGE_RESOLUTION|>--- conflicted
+++ resolved
@@ -7457,17 +7457,6 @@
             let table = self.parse_keyword(Keyword::TABLE);
             let table_name = self.parse_object_name()?;
             let is_mysql = dialect_of!(self is MySqlDialect);
-<<<<<<< HEAD
-
-            let is_default_values = self.parse_keywords(&[Keyword::DEFAULT, Keyword::VALUES]);
-
-            let columns = if is_default_values {
-                vec![]
-            } else {
-                self.parse_parenthesized_column_list(Optional, is_mysql)?
-            };
-=======
->>>>>>> c62ecb11
 
             let (columns, partitioned, after_columns, source) =
                 if self.parse_keywords(&[Keyword::DEFAULT, Keyword::VALUES]) {
@@ -7484,16 +7473,6 @@
 
                     (columns, partitioned, after_columns, source)
                 };
-
-<<<<<<< HEAD
-            let source = if is_default_values {
-                None
-            } else {
-                Some(Box::new(self.parse_query()?))
-            };
-
-=======
->>>>>>> c62ecb11
             let on = if self.parse_keyword(Keyword::ON) {
                 if self.parse_keyword(Keyword::CONFLICT) {
                     let conflict_target =
@@ -8042,13 +8021,6 @@
     }
 
     pub fn parse_end(&mut self) -> Result<Statement, ParserError> {
-        Ok(Statement::Commit {
-            chain: self.parse_commit_rollback_chain()?,
-        })
-    }
-
-    pub fn parse_end(&mut self) -> Result<Statement, ParserError> {
-        // let _ = self.parse_one_of_keywords(&[Keyword::TRANSACTION, Keyword::WORK]);
         Ok(Statement::Commit {
             chain: self.parse_commit_rollback_chain()?,
         })
