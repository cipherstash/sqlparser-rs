// Licensed under the Apache License, Version 2.0 (the "License");
// you may not use this file except in compliance with the License.
// You may obtain a copy of the License at
//
// http://www.apache.org/licenses/LICENSE-2.0
//
// Unless required by applicable law or agreed to in writing, software
// distributed under the License is distributed on an "AS IS" BASIS,
// WITHOUT WARRANTIES OR CONDITIONS OF ANY KIND, either express or implied.
// See the License for the specific language governing permissions and
// limitations under the License.

//! SQL Abstract Syntax Tree (AST) types
#[cfg(not(feature = "std"))]
use alloc::{
    boxed::Box,
    string::{String, ToString},
    vec::Vec,
};
use core::fmt::{self, Display};

#[cfg(feature = "serde")]
use serde::{Deserialize, Serialize};

#[cfg(feature = "visitor")]
use sqlparser_derive::{Visit, VisitMut};

pub use self::data_type::{
    ArrayElemTypeDef, CharLengthUnits, CharacterLength, DataType, ExactNumberInfo, TimezoneInfo,
};
pub use self::dcl::{AlterRoleOperation, ResetConfig, RoleOption, SetConfigValue};
pub use self::ddl::{
    AlterColumnOperation, AlterIndexOperation, AlterTableOperation, ColumnDef, ColumnOption,
    ColumnOptionDef, GeneratedAs, GeneratedExpressionMode, IndexType, KeyOrIndexDisplay, Partition,
    ProcedureParam, ReferentialAction, TableConstraint, UserDefinedTypeCompositeAttributeDef,
    UserDefinedTypeRepresentation,
};
pub use self::operator::{BinaryOperator, UnaryOperator};
pub use self::query::{
    Cte, Distinct, ExceptSelectItem, ExcludeSelectItem, Fetch, ForClause, ForJson, ForXml,
    GroupByExpr, IdentWithAlias, Join, JoinConstraint, JoinOperator, JsonTableColumn,
    JsonTableColumnErrorHandling, LateralView, LockClause, LockType, NamedWindowDefinition,
    NonBlock, Offset, OffsetRows, OrderByExpr, Query, RenameSelectItem, ReplaceSelectElement,
    ReplaceSelectItem, Select, SelectInto, SelectItem, SetExpr, SetOperator, SetQuantifier, Table,
    TableAlias, TableFactor, TableVersion, TableWithJoins, Top, TopQuantity, Values,
    WildcardAdditionalOptions, With,
};
pub use self::value::{
    escape_quoted_string, DateTimeField, DollarQuotedString, TrimWhereField, Value,
};

use crate::ast::helpers::stmt_data_loading::{
    DataLoadingOptions, StageLoadSelectItem, StageParamsObject,
};
#[cfg(feature = "visitor")]
pub use visitor::*;

mod data_type;
mod dcl;
mod ddl;
pub mod helpers;
mod operator;
mod query;
mod value;

#[cfg(feature = "visitor")]
mod visitor;

struct DisplaySeparated<'a, T>
where
    T: fmt::Display,
{
    slice: &'a [T],
    sep: &'static str,
}

impl<'a, T> fmt::Display for DisplaySeparated<'a, T>
where
    T: fmt::Display,
{
    fn fmt(&self, f: &mut fmt::Formatter) -> fmt::Result {
        let mut delim = "";
        for t in self.slice {
            write!(f, "{delim}")?;
            delim = self.sep;
            write!(f, "{t}")?;
        }
        Ok(())
    }
}

fn display_separated<'a, T>(slice: &'a [T], sep: &'static str) -> DisplaySeparated<'a, T>
where
    T: fmt::Display,
{
    DisplaySeparated { slice, sep }
}

fn display_comma_separated<T>(slice: &[T]) -> DisplaySeparated<'_, T>
where
    T: fmt::Display,
{
    DisplaySeparated { slice, sep: ", " }
}

/// An identifier, decomposed into its value or character data and the quote style.
#[derive(Debug, Clone, PartialEq, PartialOrd, Eq, Ord, Hash)]
#[cfg_attr(feature = "serde", derive(Serialize, Deserialize))]
#[cfg_attr(feature = "visitor", derive(Visit, VisitMut))]
pub struct Ident {
    /// The value of the identifier without quotes.
    pub value: String,
    /// The starting quote if any. Valid quote characters are the single quote,
    /// double quote, backtick, and opening square bracket.
    pub quote_style: Option<char>,
}

impl Ident {
    /// Create a new identifier with the given value and no quotes.
    pub fn new<S>(value: S) -> Self
    where
        S: Into<String>,
    {
        Ident {
            value: value.into(),
            quote_style: None,
        }
    }

    /// Create a new quoted identifier with the given quote and value. This function
    /// panics if the given quote is not a valid quote character.
    pub fn with_quote<S>(quote: char, value: S) -> Self
    where
        S: Into<String>,
    {
        assert!(quote == '\'' || quote == '"' || quote == '`' || quote == '[');
        Ident {
            value: value.into(),
            quote_style: Some(quote),
        }
    }
}

impl From<&str> for Ident {
    fn from(value: &str) -> Self {
        Ident {
            value: value.to_string(),
            quote_style: None,
        }
    }
}

impl fmt::Display for Ident {
    fn fmt(&self, f: &mut fmt::Formatter) -> fmt::Result {
        match self.quote_style {
            Some(q) if q == '"' || q == '\'' || q == '`' => {
                let escaped = value::escape_quoted_string(&self.value, q);
                write!(f, "{q}{escaped}{q}")
            }
            Some('[') => write!(f, "[{}]", self.value),
            None => f.write_str(&self.value),
            _ => panic!("unexpected quote style"),
        }
    }
}

/// A name of a table, view, custom type, etc., possibly multi-part, i.e. db.schema.obj
#[derive(Debug, Clone, PartialEq, PartialOrd, Eq, Ord, Hash)]
#[cfg_attr(feature = "serde", derive(Serialize, Deserialize))]
#[cfg_attr(feature = "visitor", derive(Visit, VisitMut))]
pub struct ObjectName(pub Vec<Ident>);

impl fmt::Display for ObjectName {
    fn fmt(&self, f: &mut fmt::Formatter) -> fmt::Result {
        write!(f, "{}", display_separated(&self.0, "."))
    }
}

/// Represents an Array Expression, either
/// `ARRAY[..]`, or `[..]`
#[derive(Debug, Clone, PartialEq, PartialOrd, Eq, Ord, Hash)]
#[cfg_attr(feature = "serde", derive(Serialize, Deserialize))]
#[cfg_attr(feature = "visitor", derive(Visit, VisitMut))]
pub struct Array {
    /// The list of expressions between brackets
    pub elem: Vec<Expr>,

    /// `true` for  `ARRAY[..]`, `false` for `[..]`
    pub named: bool,
}

impl fmt::Display for Array {
    fn fmt(&self, f: &mut fmt::Formatter) -> fmt::Result {
        write!(
            f,
            "{}[{}]",
            if self.named { "ARRAY" } else { "" },
            display_comma_separated(&self.elem)
        )
    }
}

/// Represents an INTERVAL expression, roughly in the following format:
/// `INTERVAL '<value>' [ <leading_field> [ (<leading_precision>) ] ]
/// [ TO <last_field> [ (<fractional_seconds_precision>) ] ]`,
/// e.g. `INTERVAL '123:45.67' MINUTE(3) TO SECOND(2)`.
///
/// The parser does not validate the `<value>`, nor does it ensure
/// that the `<leading_field>` units >= the units in `<last_field>`,
/// so the user will have to reject intervals like `HOUR TO YEAR`.
#[derive(Debug, Clone, PartialEq, PartialOrd, Eq, Ord, Hash)]
#[cfg_attr(feature = "serde", derive(Serialize, Deserialize))]
#[cfg_attr(feature = "visitor", derive(Visit, VisitMut))]
pub struct Interval {
    pub value: Box<Expr>,
    pub leading_field: Option<DateTimeField>,
    pub leading_precision: Option<u64>,
    pub last_field: Option<DateTimeField>,
    /// The seconds precision can be specified in SQL source as
    /// `INTERVAL '__' SECOND(_, x)` (in which case the `leading_field`
    /// will be `Second` and the `last_field` will be `None`),
    /// or as `__ TO SECOND(x)`.
    pub fractional_seconds_precision: Option<u64>,
}

impl fmt::Display for Interval {
    fn fmt(&self, f: &mut fmt::Formatter) -> fmt::Result {
        let value = self.value.as_ref();
        match (
            self.leading_field,
            self.leading_precision,
            self.fractional_seconds_precision,
        ) {
            (
                Some(DateTimeField::Second),
                Some(leading_precision),
                Some(fractional_seconds_precision),
            ) => {
                // When the leading field is SECOND, the parser guarantees that
                // the last field is None.
                assert!(self.last_field.is_none());
                write!(
                    f,
                    "INTERVAL {value} SECOND ({leading_precision}, {fractional_seconds_precision})"
                )
            }
            _ => {
                write!(f, "INTERVAL {value}")?;
                if let Some(leading_field) = self.leading_field {
                    write!(f, " {leading_field}")?;
                }
                if let Some(leading_precision) = self.leading_precision {
                    write!(f, " ({leading_precision})")?;
                }
                if let Some(last_field) = self.last_field {
                    write!(f, " TO {last_field}")?;
                }
                if let Some(fractional_seconds_precision) = self.fractional_seconds_precision {
                    write!(f, " ({fractional_seconds_precision})")?;
                }
                Ok(())
            }
        }
    }
}

/// JsonOperator
#[derive(Debug, Copy, Clone, PartialEq, PartialOrd, Eq, Ord, Hash)]
#[cfg_attr(feature = "serde", derive(Serialize, Deserialize))]
#[cfg_attr(feature = "visitor", derive(Visit, VisitMut))]
pub enum JsonOperator {
    /// -> keeps the value as json
    Arrow,
    /// ->> keeps the value as text or int.
    LongArrow,
    /// #> Extracts JSON sub-object at the specified path
    HashArrow,
    /// #>> Extracts JSON sub-object at the specified path as text
    HashLongArrow,
    /// : Colon is used by Snowflake (Which is similar to LongArrow)
    Colon,
    /// jsonb @> jsonb -> boolean: Test whether left json contains the right json
    AtArrow,
    /// jsonb <@ jsonb -> boolean: Test whether right json contains the left json
    ArrowAt,
    /// jsonb #- text[] -> jsonb: Deletes the field or array element at the specified
    /// path, where path elements can be either field keys or array indexes.
    HashMinus,
    /// jsonb @? jsonpath -> boolean: Does JSON path return any item for the specified
    /// JSON value?
    AtQuestion,
    /// jsonb @@ jsonpath → boolean: Returns the result of a JSON path predicate check
    /// for the specified JSON value. Only the first item of the result is taken into
    /// account. If the result is not Boolean, then NULL is returned.
    AtAt,
}

impl fmt::Display for JsonOperator {
    fn fmt(&self, f: &mut fmt::Formatter<'_>) -> fmt::Result {
        match self {
            JsonOperator::Arrow => {
                write!(f, "->")
            }
            JsonOperator::LongArrow => {
                write!(f, "->>")
            }
            JsonOperator::HashArrow => {
                write!(f, "#>")
            }
            JsonOperator::HashLongArrow => {
                write!(f, "#>>")
            }
            JsonOperator::Colon => {
                write!(f, ":")
            }
            JsonOperator::AtArrow => {
                write!(f, "@>")
            }
            JsonOperator::ArrowAt => write!(f, "<@"),
            JsonOperator::HashMinus => write!(f, "#-"),
            JsonOperator::AtQuestion => write!(f, "@?"),
            JsonOperator::AtAt => write!(f, "@@"),
        }
    }
}

/// A field definition within a struct.
///
/// [bigquery]: https://cloud.google.com/bigquery/docs/reference/standard-sql/data-types#struct_type
#[derive(Debug, Clone, PartialEq, PartialOrd, Eq, Ord, Hash)]
#[cfg_attr(feature = "serde", derive(Serialize, Deserialize))]
#[cfg_attr(feature = "visitor", derive(Visit, VisitMut))]
pub struct StructField {
    pub field_name: Option<Ident>,
    pub field_type: DataType,
}

impl fmt::Display for StructField {
    fn fmt(&self, f: &mut fmt::Formatter<'_>) -> fmt::Result {
        if let Some(name) = &self.field_name {
            write!(f, "{name} {}", self.field_type)
        } else {
            write!(f, "{}", self.field_type)
        }
    }
}

/// Options for `CAST` / `TRY_CAST`
/// BigQuery: <https://cloud.google.com/bigquery/docs/reference/standard-sql/format-elements#formatting_syntax>
#[derive(Debug, Clone, PartialEq, PartialOrd, Eq, Ord, Hash)]
#[cfg_attr(feature = "serde", derive(Serialize, Deserialize))]
#[cfg_attr(feature = "visitor", derive(Visit, VisitMut))]
pub enum CastFormat {
    Value(Value),
    ValueAtTimeZone(Value, Value),
}

/// An SQL expression of any type.
///
/// The parser does not distinguish between expressions of different types
/// (e.g. boolean vs string), so the caller must handle expressions of
/// inappropriate type, like `WHERE 1` or `SELECT 1=1`, as necessary.
#[derive(Debug, Clone, PartialEq, PartialOrd, Eq, Ord, Hash)]
#[cfg_attr(feature = "serde", derive(Serialize, Deserialize))]
#[cfg_attr(
    feature = "visitor",
    derive(Visit, VisitMut),
    visit(with = "visit_expr")
)]
pub enum Expr {
    /// Identifier e.g. table name or column name
    Identifier(Ident),
    /// Multi-part identifier, e.g. `table_alias.column` or `schema.table.col`
    CompoundIdentifier(Vec<Ident>),
    /// JSON access (postgres)  eg: data->'tags'
    JsonAccess {
        left: Box<Expr>,
        operator: JsonOperator,
        right: Box<Expr>,
    },
    /// CompositeAccess (postgres) eg: SELECT (information_schema._pg_expandarray(array['i','i'])).n
    CompositeAccess { expr: Box<Expr>, key: Ident },
    /// `IS FALSE` operator
    IsFalse(Box<Expr>),
    /// `IS NOT FALSE` operator
    IsNotFalse(Box<Expr>),
    /// `IS TRUE` operator
    IsTrue(Box<Expr>),
    /// `IS NOT TRUE` operator
    IsNotTrue(Box<Expr>),
    /// `IS NULL` operator
    IsNull(Box<Expr>),
    /// `IS NOT NULL` operator
    IsNotNull(Box<Expr>),
    /// `IS UNKNOWN` operator
    IsUnknown(Box<Expr>),
    /// `IS NOT UNKNOWN` operator
    IsNotUnknown(Box<Expr>),
    /// `IS DISTINCT FROM` operator
    IsDistinctFrom(Box<Expr>, Box<Expr>),
    /// `IS NOT DISTINCT FROM` operator
    IsNotDistinctFrom(Box<Expr>, Box<Expr>),
    /// `[ NOT ] IN (val1, val2, ...)`
    InList {
        expr: Box<Expr>,
        list: Vec<Expr>,
        negated: bool,
    },
    /// `[ NOT ] IN (SELECT ...)`
    InSubquery {
        expr: Box<Expr>,
        subquery: Box<Query>,
        negated: bool,
    },
    /// `[ NOT ] IN UNNEST(array_expression)`
    InUnnest {
        expr: Box<Expr>,
        array_expr: Box<Expr>,
        negated: bool,
    },
    /// `<expr> [ NOT ] BETWEEN <low> AND <high>`
    Between {
        expr: Box<Expr>,
        negated: bool,
        low: Box<Expr>,
        high: Box<Expr>,
    },
    /// Binary operation e.g. `1 + 1` or `foo > bar`
    BinaryOp {
        left: Box<Expr>,
        op: BinaryOperator,
        right: Box<Expr>,
    },
    /// `[NOT] LIKE <pattern> [ESCAPE <escape_character>]`
    Like {
        negated: bool,
        expr: Box<Expr>,
        pattern: Box<Expr>,
        escape_char: Option<char>,
    },
    /// `ILIKE` (case-insensitive `LIKE`)
    ILike {
        negated: bool,
        expr: Box<Expr>,
        pattern: Box<Expr>,
        escape_char: Option<char>,
    },
    /// SIMILAR TO regex
    SimilarTo {
        negated: bool,
        expr: Box<Expr>,
        pattern: Box<Expr>,
        escape_char: Option<char>,
    },
    /// MySQL: RLIKE regex or REGEXP regex
    RLike {
        negated: bool,
        expr: Box<Expr>,
        pattern: Box<Expr>,
        // true for REGEXP, false for RLIKE (no difference in semantics)
        regexp: bool,
    },
    /// `ANY` operation e.g. `foo > ANY(bar)`, comparison operator is one of `[=, >, <, =>, =<, !=]`
    AnyOp {
        left: Box<Expr>,
        compare_op: BinaryOperator,
        right: Box<Expr>,
    },
    /// `ALL` operation e.g. `foo > ALL(bar)`, comparison operator is one of `[=, >, <, =>, =<, !=]`
    AllOp {
        left: Box<Expr>,
        compare_op: BinaryOperator,
        right: Box<Expr>,
    },
    /// Unary operation e.g. `NOT foo`
    UnaryOp { op: UnaryOperator, expr: Box<Expr> },
    /// CONVERT a value to a different data type or character encoding. e.g. `CONVERT(foo USING utf8mb4)`
    Convert {
        /// The expression to convert
        expr: Box<Expr>,
        /// The target data type
        data_type: Option<DataType>,
        /// The target character encoding
        charset: Option<ObjectName>,
        /// whether the target comes before the expr (MSSQL syntax)
        target_before_value: bool,
    },
    /// `CAST` an expression to a different data type e.g. `CAST(foo AS VARCHAR(123))`
    Cast {
        expr: Box<Expr>,
        data_type: DataType,
        // Optional CAST(string_expression AS type FORMAT format_string_expression) as used by BigQuery
        // https://cloud.google.com/bigquery/docs/reference/standard-sql/format-elements#formatting_syntax
        format: Option<CastFormat>,
    },
    /// `TRY_CAST` an expression to a different data type e.g. `TRY_CAST(foo AS VARCHAR(123))`
    //  this differs from CAST in the choice of how to implement invalid conversions
    TryCast {
        expr: Box<Expr>,
        data_type: DataType,
        // Optional CAST(string_expression AS type FORMAT format_string_expression) as used by BigQuery
        // https://cloud.google.com/bigquery/docs/reference/standard-sql/format-elements#formatting_syntax
        format: Option<CastFormat>,
    },
    /// `SAFE_CAST` an expression to a different data type e.g. `SAFE_CAST(foo AS FLOAT64)`
    //  only available for BigQuery: https://cloud.google.com/bigquery/docs/reference/standard-sql/functions-and-operators#safe_casting
    //  this works the same as `TRY_CAST`
    SafeCast {
        expr: Box<Expr>,
        data_type: DataType,
        // Optional CAST(string_expression AS type FORMAT format_string_expression) as used by BigQuery
        // https://cloud.google.com/bigquery/docs/reference/standard-sql/format-elements#formatting_syntax
        format: Option<CastFormat>,
    },
    /// AT a timestamp to a different timezone e.g. `FROM_UNIXTIME(0) AT TIME ZONE 'UTC-06:00'`
    AtTimeZone {
        timestamp: Box<Expr>,
        time_zone: String,
    },
    /// Extract a field from a timestamp e.g. `EXTRACT(MONTH FROM foo)`
    ///
    /// Syntax:
    /// ```sql
    /// EXTRACT(DateTimeField FROM <expr>)
    /// ```
    Extract {
        field: DateTimeField,
        expr: Box<Expr>,
    },
    /// ```sql
    /// CEIL(<expr> [TO DateTimeField])
    /// ```
    Ceil {
        expr: Box<Expr>,
        field: DateTimeField,
    },
    /// ```sql
    /// FLOOR(<expr> [TO DateTimeField])
    /// ```
    Floor {
        expr: Box<Expr>,
        field: DateTimeField,
    },
    /// ```sql
    /// POSITION(<expr> in <expr>)
    /// ```
    Position { expr: Box<Expr>, r#in: Box<Expr> },
    /// ```sql
    /// SUBSTRING(<expr> [FROM <expr>] [FOR <expr>])
    /// ```
    Substring {
        expr: Box<Expr>,
        substring_from: Option<Box<Expr>>,
        substring_for: Option<Box<Expr>>,

        // Some dialects use `SUBSTRING(expr [FROM start] [FOR len])` syntax while others omit FROM,
        // FOR keywords (e.g. Microsoft SQL Server). This flags is used for formatting.
        special: bool,
    },
    /// ```sql
    /// TRIM([BOTH | LEADING | TRAILING] [<expr> FROM] <expr>)
    /// TRIM(<expr>)
    /// TRIM(<expr>, [, characters]) -- only Snowflake or Bigquery
    /// ```
    Trim {
        expr: Box<Expr>,
        // ([BOTH | LEADING | TRAILING]
        trim_where: Option<TrimWhereField>,
        trim_what: Option<Box<Expr>>,
        trim_characters: Option<Vec<Expr>>,
    },
    /// ```sql
    /// OVERLAY(<expr> PLACING <expr> FROM <expr>[ FOR <expr> ]
    /// ```
    Overlay {
        expr: Box<Expr>,
        overlay_what: Box<Expr>,
        overlay_from: Box<Expr>,
        overlay_for: Option<Box<Expr>>,
    },
    /// `expr COLLATE collation`
    Collate {
        expr: Box<Expr>,
        collation: ObjectName,
    },
    /// Nested expression e.g. `(foo > bar)` or `(1)`
    Nested(Box<Expr>),
    /// A literal value, such as string, number, date or NULL
    Value(Value),
    /// <https://dev.mysql.com/doc/refman/8.0/en/charset-introducer.html>
    IntroducedString { introducer: String, value: Value },
    /// A constant of form `<data_type> 'value'`.
    /// This can represent ANSI SQL `DATE`, `TIME`, and `TIMESTAMP` literals (such as `DATE '2020-01-01'`),
    /// as well as constants of other types (a non-standard PostgreSQL extension).
    TypedString { data_type: DataType, value: String },
    /// Access a map-like object by field (e.g. `column['field']` or `column[4]`
    /// Note that depending on the dialect, struct like accesses may be
    /// parsed as [`ArrayIndex`](Self::ArrayIndex) or [`MapAccess`](Self::MapAccess)
    /// <https://clickhouse.com/docs/en/sql-reference/data-types/map/>
    MapAccess { column: Box<Expr>, keys: Vec<Expr> },
    /// Scalar function call e.g. `LEFT(foo, 5)`
    Function(Function),
    /// Aggregate function with filter
    AggregateExpressionWithFilter { expr: Box<Expr>, filter: Box<Expr> },
    /// `CASE [<operand>] WHEN <condition> THEN <result> ... [ELSE <result>] END`
    ///
    /// Note we only recognize a complete single expression as `<condition>`,
    /// not `< 0` nor `1, 2, 3` as allowed in a `<simple when clause>` per
    /// <https://jakewheat.github.io/sql-overview/sql-2011-foundation-grammar.html#simple-when-clause>
    Case {
        operand: Option<Box<Expr>>,
        conditions: Vec<Expr>,
        results: Vec<Expr>,
        else_result: Option<Box<Expr>>,
    },
    /// An exists expression `[ NOT ] EXISTS(SELECT ...)`, used in expressions like
    /// `WHERE [ NOT ] EXISTS (SELECT ...)`.
    Exists { subquery: Box<Query>, negated: bool },
    /// A parenthesized subquery `(SELECT ...)`, used in expression like
    /// `SELECT (subquery) AS x` or `WHERE (subquery) = x`
    Subquery(Box<Query>),
    /// An array subquery constructor, e.g. `SELECT ARRAY(SELECT 1 UNION SELECT 2)`
    ArraySubquery(Box<Query>),
    /// The `LISTAGG` function `SELECT LISTAGG(...) WITHIN GROUP (ORDER BY ...)`
    ListAgg(ListAgg),
    /// The `ARRAY_AGG` function `SELECT ARRAY_AGG(... ORDER BY ...)`
    ArrayAgg(ArrayAgg),
    /// The `GROUPING SETS` expr.
    GroupingSets(Vec<Vec<Expr>>),
    /// The `CUBE` expr.
    Cube(Vec<Vec<Expr>>),
    /// The `ROLLUP` expr.
    Rollup(Vec<Vec<Expr>>),
    /// ROW / TUPLE a single value, such as `SELECT (1, 2)`
    Tuple(Vec<Expr>),
    /// `BigQuery` specific `Struct` literal expression [1]
    /// Syntax:
    /// ```sql
    /// STRUCT<[field_name] field_type, ...>( expr1 [, ... ])
    /// ```
    /// [1]: https://cloud.google.com/bigquery/docs/reference/standard-sql/data-types#struct_type
    Struct {
        /// Struct values.
        values: Vec<Expr>,
        /// Struct field definitions.
        fields: Vec<StructField>,
    },
    /// `BigQuery` specific: An named expression in a typeless struct [1]
    ///
    /// Syntax
    /// ```sql
    /// 1 AS A
    /// ```
    /// [1]: https://cloud.google.com/bigquery/docs/reference/standard-sql/data-types#struct_type
    Named { expr: Box<Expr>, name: Ident },
    /// An array index expression e.g. `(ARRAY[1, 2])[1]` or `(current_schemas(FALSE))[1]`
    ArrayIndex { obj: Box<Expr>, indexes: Vec<Expr> },
    /// An array expression e.g. `ARRAY[1, 2]`
    Array(Array),
    /// An interval expression e.g. `INTERVAL '1' YEAR`
    Interval(Interval),
    /// `MySQL` specific text search function [(1)].
    ///
    /// Syntax:
    /// ```sql
    /// MATCH (<col>, <col>, ...) AGAINST (<expr> [<search modifier>])
    ///
    /// <col> = CompoundIdentifier
    /// <expr> = String literal
    /// ```
    /// [(1)]: https://dev.mysql.com/doc/refman/8.0/en/fulltext-search.html#function_match
    MatchAgainst {
        /// `(<col>, <col>, ...)`.
        columns: Vec<Ident>,
        /// `<expr>`.
        match_value: Value,
        /// `<search modifier>`
        opt_search_modifier: Option<SearchModifier>,
    },
}

impl fmt::Display for CastFormat {
    fn fmt(&self, f: &mut fmt::Formatter) -> fmt::Result {
        match self {
            CastFormat::Value(v) => write!(f, "{v}"),
            CastFormat::ValueAtTimeZone(v, tz) => write!(f, "{v} AT TIME ZONE {tz}"),
        }
    }
}

impl fmt::Display for Expr {
    fn fmt(&self, f: &mut fmt::Formatter) -> fmt::Result {
        match self {
            Expr::Identifier(s) => write!(f, "{s}"),
            Expr::MapAccess { column, keys } => {
                write!(f, "{column}")?;
                for k in keys {
                    match k {
                        k @ Expr::Value(Value::Number(_, _)) => write!(f, "[{k}]")?,
                        Expr::Value(Value::SingleQuotedString(s)) => write!(f, "[\"{s}\"]")?,
                        _ => write!(f, "[{k}]")?,
                    }
                }
                Ok(())
            }
            Expr::CompoundIdentifier(s) => write!(f, "{}", display_separated(s, ".")),
            Expr::IsTrue(ast) => write!(f, "{ast} IS TRUE"),
            Expr::IsNotTrue(ast) => write!(f, "{ast} IS NOT TRUE"),
            Expr::IsFalse(ast) => write!(f, "{ast} IS FALSE"),
            Expr::IsNotFalse(ast) => write!(f, "{ast} IS NOT FALSE"),
            Expr::IsNull(ast) => write!(f, "{ast} IS NULL"),
            Expr::IsNotNull(ast) => write!(f, "{ast} IS NOT NULL"),
            Expr::IsUnknown(ast) => write!(f, "{ast} IS UNKNOWN"),
            Expr::IsNotUnknown(ast) => write!(f, "{ast} IS NOT UNKNOWN"),
            Expr::InList {
                expr,
                list,
                negated,
            } => write!(
                f,
                "{} {}IN ({})",
                expr,
                if *negated { "NOT " } else { "" },
                display_comma_separated(list)
            ),
            Expr::InSubquery {
                expr,
                subquery,
                negated,
            } => write!(
                f,
                "{} {}IN ({})",
                expr,
                if *negated { "NOT " } else { "" },
                subquery
            ),
            Expr::InUnnest {
                expr,
                array_expr,
                negated,
            } => write!(
                f,
                "{} {}IN UNNEST({})",
                expr,
                if *negated { "NOT " } else { "" },
                array_expr
            ),
            Expr::Between {
                expr,
                negated,
                low,
                high,
            } => write!(
                f,
                "{} {}BETWEEN {} AND {}",
                expr,
                if *negated { "NOT " } else { "" },
                low,
                high
            ),
            Expr::BinaryOp { left, op, right } => write!(f, "{left} {op} {right}"),
            Expr::Like {
                negated,
                expr,
                pattern,
                escape_char,
            } => match escape_char {
                Some(ch) => write!(
                    f,
                    "{} {}LIKE {} ESCAPE '{}'",
                    expr,
                    if *negated { "NOT " } else { "" },
                    pattern,
                    ch
                ),
                _ => write!(
                    f,
                    "{} {}LIKE {}",
                    expr,
                    if *negated { "NOT " } else { "" },
                    pattern
                ),
            },
            Expr::ILike {
                negated,
                expr,
                pattern,
                escape_char,
            } => match escape_char {
                Some(ch) => write!(
                    f,
                    "{} {}ILIKE {} ESCAPE '{}'",
                    expr,
                    if *negated { "NOT " } else { "" },
                    pattern,
                    ch
                ),
                _ => write!(
                    f,
                    "{} {}ILIKE {}",
                    expr,
                    if *negated { "NOT " } else { "" },
                    pattern
                ),
            },
            Expr::RLike {
                negated,
                expr,
                pattern,
                regexp,
            } => write!(
                f,
                "{} {}{} {}",
                expr,
                if *negated { "NOT " } else { "" },
                if *regexp { "REGEXP" } else { "RLIKE" },
                pattern
            ),
            Expr::SimilarTo {
                negated,
                expr,
                pattern,
                escape_char,
            } => match escape_char {
                Some(ch) => write!(
                    f,
                    "{} {}SIMILAR TO {} ESCAPE '{}'",
                    expr,
                    if *negated { "NOT " } else { "" },
                    pattern,
                    ch
                ),
                _ => write!(
                    f,
                    "{} {}SIMILAR TO {}",
                    expr,
                    if *negated { "NOT " } else { "" },
                    pattern
                ),
            },
            Expr::AnyOp {
                left,
                compare_op,
                right,
            } => write!(f, "{left} {compare_op} ANY({right})"),
            Expr::AllOp {
                left,
                compare_op,
                right,
            } => write!(f, "{left} {compare_op} ALL({right})"),
            Expr::UnaryOp { op, expr } => {
                if op == &UnaryOperator::PGPostfixFactorial {
                    write!(f, "{expr}{op}")
                } else if op == &UnaryOperator::Not {
                    write!(f, "{op} {expr}")
                } else {
                    write!(f, "{op}{expr}")
                }
            }
            Expr::Convert {
                expr,
                target_before_value,
                data_type,
                charset,
            } => {
                write!(f, "CONVERT(")?;
                if let Some(data_type) = data_type {
                    if let Some(charset) = charset {
                        write!(f, "{expr}, {data_type} CHARACTER SET {charset}")
                    } else if *target_before_value {
                        write!(f, "{data_type}, {expr}")
                    } else {
                        write!(f, "{expr}, {data_type}")
                    }
                } else if let Some(charset) = charset {
                    write!(f, "{expr} USING {charset}")
                } else {
                    write!(f, "{expr}") // This should never happen
                }?;
                write!(f, ")")
            }
            Expr::Cast {
                expr,
                data_type,
                format,
            } => {
                if let Some(format) = format {
                    write!(f, "CAST({expr} AS {data_type} FORMAT {format})")
                } else {
                    write!(f, "CAST({expr} AS {data_type})")
                }
            }
            Expr::TryCast {
                expr,
                data_type,
                format,
            } => {
                if let Some(format) = format {
                    write!(f, "TRY_CAST({expr} AS {data_type} FORMAT {format})")
                } else {
                    write!(f, "TRY_CAST({expr} AS {data_type})")
                }
            }
            Expr::SafeCast {
                expr,
                data_type,
                format,
            } => {
                if let Some(format) = format {
                    write!(f, "SAFE_CAST({expr} AS {data_type} FORMAT {format})")
                } else {
                    write!(f, "SAFE_CAST({expr} AS {data_type})")
                }
            }
            Expr::Extract { field, expr } => write!(f, "EXTRACT({field} FROM {expr})"),
            Expr::Ceil { expr, field } => {
                if field == &DateTimeField::NoDateTime {
                    write!(f, "CEIL({expr})")
                } else {
                    write!(f, "CEIL({expr} TO {field})")
                }
            }
            Expr::Floor { expr, field } => {
                if field == &DateTimeField::NoDateTime {
                    write!(f, "FLOOR({expr})")
                } else {
                    write!(f, "FLOOR({expr} TO {field})")
                }
            }
            Expr::Position { expr, r#in } => write!(f, "POSITION({expr} IN {in})"),
            Expr::Collate { expr, collation } => write!(f, "{expr} COLLATE {collation}"),
            Expr::Nested(ast) => write!(f, "({ast})"),
            Expr::Value(v) => write!(f, "{v}"),
            Expr::IntroducedString { introducer, value } => write!(f, "{introducer} {value}"),
            Expr::TypedString { data_type, value } => {
                write!(f, "{data_type}")?;
                write!(f, " '{}'", &value::escape_single_quote_string(value))
            }
            Expr::Function(fun) => write!(f, "{fun}"),
            Expr::AggregateExpressionWithFilter { expr, filter } => {
                write!(f, "{expr} FILTER (WHERE {filter})")
            }
            Expr::Case {
                operand,
                conditions,
                results,
                else_result,
            } => {
                write!(f, "CASE")?;
                if let Some(operand) = operand {
                    write!(f, " {operand}")?;
                }
                for (c, r) in conditions.iter().zip(results) {
                    write!(f, " WHEN {c} THEN {r}")?;
                }

                if let Some(else_result) = else_result {
                    write!(f, " ELSE {else_result}")?;
                }
                write!(f, " END")
            }
            Expr::Exists { subquery, negated } => write!(
                f,
                "{}EXISTS ({})",
                if *negated { "NOT " } else { "" },
                subquery
            ),
            Expr::Subquery(s) => write!(f, "({s})"),
            Expr::ArraySubquery(s) => write!(f, "ARRAY({s})"),
            Expr::ListAgg(listagg) => write!(f, "{listagg}"),
            Expr::ArrayAgg(arrayagg) => write!(f, "{arrayagg}"),
            Expr::GroupingSets(sets) => {
                write!(f, "GROUPING SETS (")?;
                let mut sep = "";
                for set in sets {
                    write!(f, "{sep}")?;
                    sep = ", ";
                    write!(f, "({})", display_comma_separated(set))?;
                }
                write!(f, ")")
            }
            Expr::Cube(sets) => {
                write!(f, "CUBE (")?;
                let mut sep = "";
                for set in sets {
                    write!(f, "{sep}")?;
                    sep = ", ";
                    if set.len() == 1 {
                        write!(f, "{}", set[0])?;
                    } else {
                        write!(f, "({})", display_comma_separated(set))?;
                    }
                }
                write!(f, ")")
            }
            Expr::Rollup(sets) => {
                write!(f, "ROLLUP (")?;
                let mut sep = "";
                for set in sets {
                    write!(f, "{sep}")?;
                    sep = ", ";
                    if set.len() == 1 {
                        write!(f, "{}", set[0])?;
                    } else {
                        write!(f, "({})", display_comma_separated(set))?;
                    }
                }
                write!(f, ")")
            }
            Expr::Substring {
                expr,
                substring_from,
                substring_for,
                special,
            } => {
                write!(f, "SUBSTRING({expr}")?;
                if let Some(from_part) = substring_from {
                    if *special {
                        write!(f, ", {from_part}")?;
                    } else {
                        write!(f, " FROM {from_part}")?;
                    }
                }
                if let Some(for_part) = substring_for {
                    if *special {
                        write!(f, ", {for_part}")?;
                    } else {
                        write!(f, " FOR {for_part}")?;
                    }
                }

                write!(f, ")")
            }
            Expr::Overlay {
                expr,
                overlay_what,
                overlay_from,
                overlay_for,
            } => {
                write!(
                    f,
                    "OVERLAY({expr} PLACING {overlay_what} FROM {overlay_from}"
                )?;
                if let Some(for_part) = overlay_for {
                    write!(f, " FOR {for_part}")?;
                }

                write!(f, ")")
            }
            Expr::IsDistinctFrom(a, b) => write!(f, "{a} IS DISTINCT FROM {b}"),
            Expr::IsNotDistinctFrom(a, b) => write!(f, "{a} IS NOT DISTINCT FROM {b}"),
            Expr::Trim {
                expr,
                trim_where,
                trim_what,
                trim_characters,
            } => {
                write!(f, "TRIM(")?;
                if let Some(ident) = trim_where {
                    write!(f, "{ident} ")?;
                }
                if let Some(trim_char) = trim_what {
                    write!(f, "{trim_char} FROM {expr}")?;
                } else {
                    write!(f, "{expr}")?;
                }
                if let Some(characters) = trim_characters {
                    write!(f, ", {}", display_comma_separated(characters))?;
                }

                write!(f, ")")
            }
            Expr::Tuple(exprs) => {
                write!(f, "({})", display_comma_separated(exprs))
            }
            Expr::Struct { values, fields } => {
                if !fields.is_empty() {
                    write!(
                        f,
                        "STRUCT<{}>({})",
                        display_comma_separated(fields),
                        display_comma_separated(values)
                    )
                } else {
                    write!(f, "STRUCT({})", display_comma_separated(values))
                }
            }
            Expr::Named { expr, name } => {
                write!(f, "{} AS {}", expr, name)
            }
            Expr::ArrayIndex { obj, indexes } => {
                write!(f, "{obj}")?;
                for i in indexes {
                    write!(f, "[{i}]")?;
                }
                Ok(())
            }
            Expr::Array(set) => {
                write!(f, "{set}")
            }
            Expr::JsonAccess {
                left,
                operator,
                right,
            } => {
                if operator == &JsonOperator::Colon {
                    write!(f, "{left}{operator}{right}")
                } else {
                    write!(f, "{left} {operator} {right}")
                }
            }
            Expr::CompositeAccess { expr, key } => {
                write!(f, "{expr}.{key}")
            }
            Expr::AtTimeZone {
                timestamp,
                time_zone,
            } => {
                write!(f, "{timestamp} AT TIME ZONE '{time_zone}'")
            }
            Expr::Interval(interval) => {
                write!(f, "{interval}")
            }
            Expr::MatchAgainst {
                columns,
                match_value: match_expr,
                opt_search_modifier,
            } => {
                write!(f, "MATCH ({}) AGAINST ", display_comma_separated(columns),)?;

                if let Some(search_modifier) = opt_search_modifier {
                    write!(f, "({match_expr} {search_modifier})")?;
                } else {
                    write!(f, "({match_expr})")?;
                }

                Ok(())
            }
        }
    }
}

#[derive(Debug, Clone, PartialEq, PartialOrd, Eq, Ord, Hash)]
#[cfg_attr(feature = "serde", derive(Serialize, Deserialize))]
#[cfg_attr(feature = "visitor", derive(Visit, VisitMut))]
pub enum WindowType {
    WindowSpec(WindowSpec),
    NamedWindow(Ident),
}

impl Display for WindowType {
    fn fmt(&self, f: &mut fmt::Formatter<'_>) -> fmt::Result {
        match self {
            WindowType::WindowSpec(spec) => write!(f, "({})", spec),
            WindowType::NamedWindow(name) => write!(f, "{}", name),
        }
    }
}

/// A window specification (i.e. `OVER (PARTITION BY .. ORDER BY .. etc.)`)
#[derive(Debug, Clone, PartialEq, PartialOrd, Eq, Ord, Hash)]
#[cfg_attr(feature = "serde", derive(Serialize, Deserialize))]
#[cfg_attr(feature = "visitor", derive(Visit, VisitMut))]
pub struct WindowSpec {
    /// `OVER (PARTITION BY ...)`
    pub partition_by: Vec<Expr>,
    /// `OVER (ORDER BY ...)`
    pub order_by: Vec<OrderByExpr>,
    /// `OVER (window frame)`
    pub window_frame: Option<WindowFrame>,
}

impl fmt::Display for WindowSpec {
    fn fmt(&self, f: &mut fmt::Formatter) -> fmt::Result {
        let mut delim = "";
        if !self.partition_by.is_empty() {
            delim = " ";
            write!(
                f,
                "PARTITION BY {}",
                display_comma_separated(&self.partition_by)
            )?;
        }
        if !self.order_by.is_empty() {
            f.write_str(delim)?;
            delim = " ";
            write!(f, "ORDER BY {}", display_comma_separated(&self.order_by))?;
        }
        if let Some(window_frame) = &self.window_frame {
            f.write_str(delim)?;
            if let Some(end_bound) = &window_frame.end_bound {
                write!(
                    f,
                    "{} BETWEEN {} AND {}",
                    window_frame.units, window_frame.start_bound, end_bound
                )?;
            } else {
                write!(f, "{} {}", window_frame.units, window_frame.start_bound)?;
            }
        }
        Ok(())
    }
}

/// Specifies the data processed by a window function, e.g.
/// `RANGE UNBOUNDED PRECEDING` or `ROWS BETWEEN 5 PRECEDING AND CURRENT ROW`.
///
/// Note: The parser does not validate the specified bounds; the caller should
/// reject invalid bounds like `ROWS UNBOUNDED FOLLOWING` before execution.
#[derive(Debug, Clone, PartialEq, PartialOrd, Eq, Ord, Hash)]
#[cfg_attr(feature = "serde", derive(Serialize, Deserialize))]
#[cfg_attr(feature = "visitor", derive(Visit, VisitMut))]
pub struct WindowFrame {
    pub units: WindowFrameUnits,
    pub start_bound: WindowFrameBound,
    /// The right bound of the `BETWEEN .. AND` clause. The end bound of `None`
    /// indicates the shorthand form (e.g. `ROWS 1 PRECEDING`), which must
    /// behave the same as `end_bound = WindowFrameBound::CurrentRow`.
    pub end_bound: Option<WindowFrameBound>,
    // TBD: EXCLUDE
}

impl Default for WindowFrame {
    /// Returns default value for window frame
    ///
    /// See [this page](https://www.sqlite.org/windowfunctions.html#frame_specifications) for more details.
    fn default() -> Self {
        Self {
            units: WindowFrameUnits::Range,
            start_bound: WindowFrameBound::Preceding(None),
            end_bound: None,
        }
    }
}

#[derive(Debug, Copy, Clone, PartialEq, PartialOrd, Eq, Ord, Hash)]
#[cfg_attr(feature = "serde", derive(Serialize, Deserialize))]
#[cfg_attr(feature = "visitor", derive(Visit, VisitMut))]
pub enum WindowFrameUnits {
    Rows,
    Range,
    Groups,
}

impl fmt::Display for WindowFrameUnits {
    fn fmt(&self, f: &mut fmt::Formatter) -> fmt::Result {
        f.write_str(match self {
            WindowFrameUnits::Rows => "ROWS",
            WindowFrameUnits::Range => "RANGE",
            WindowFrameUnits::Groups => "GROUPS",
        })
    }
}

/// Specifies Ignore / Respect NULL within window functions.
/// For example
/// `FIRST_VALUE(column2) IGNORE NULLS OVER (PARTITION BY column1)`
#[derive(Debug, Copy, Clone, PartialEq, PartialOrd, Eq, Ord, Hash)]
#[cfg_attr(feature = "serde", derive(Serialize, Deserialize))]
#[cfg_attr(feature = "visitor", derive(Visit, VisitMut))]
pub enum NullTreatment {
    IgnoreNulls,
    RespectNulls,
}

impl fmt::Display for NullTreatment {
    fn fmt(&self, f: &mut fmt::Formatter) -> fmt::Result {
        f.write_str(match self {
            NullTreatment::IgnoreNulls => "IGNORE NULLS",
            NullTreatment::RespectNulls => "RESPECT NULLS",
        })
    }
}

/// Specifies [WindowFrame]'s `start_bound` and `end_bound`
#[derive(Debug, Clone, PartialEq, PartialOrd, Eq, Ord, Hash)]
#[cfg_attr(feature = "serde", derive(Serialize, Deserialize))]
#[cfg_attr(feature = "visitor", derive(Visit, VisitMut))]
pub enum WindowFrameBound {
    /// `CURRENT ROW`
    CurrentRow,
    /// `<N> PRECEDING` or `UNBOUNDED PRECEDING`
    Preceding(Option<Box<Expr>>),
    /// `<N> FOLLOWING` or `UNBOUNDED FOLLOWING`.
    Following(Option<Box<Expr>>),
}

impl fmt::Display for WindowFrameBound {
    fn fmt(&self, f: &mut fmt::Formatter) -> fmt::Result {
        match self {
            WindowFrameBound::CurrentRow => f.write_str("CURRENT ROW"),
            WindowFrameBound::Preceding(None) => f.write_str("UNBOUNDED PRECEDING"),
            WindowFrameBound::Following(None) => f.write_str("UNBOUNDED FOLLOWING"),
            WindowFrameBound::Preceding(Some(n)) => write!(f, "{n} PRECEDING"),
            WindowFrameBound::Following(Some(n)) => write!(f, "{n} FOLLOWING"),
        }
    }
}

#[derive(Debug, Copy, Clone, PartialEq, PartialOrd, Eq, Ord, Hash)]
#[cfg_attr(feature = "serde", derive(Serialize, Deserialize))]
#[cfg_attr(feature = "visitor", derive(Visit, VisitMut))]
pub enum AddDropSync {
    ADD,
    DROP,
    SYNC,
}

impl fmt::Display for AddDropSync {
    fn fmt(&self, f: &mut fmt::Formatter) -> fmt::Result {
        match self {
            AddDropSync::SYNC => f.write_str("SYNC PARTITIONS"),
            AddDropSync::DROP => f.write_str("DROP PARTITIONS"),
            AddDropSync::ADD => f.write_str("ADD PARTITIONS"),
        }
    }
}

#[derive(Debug, Copy, Clone, PartialEq, PartialOrd, Eq, Ord, Hash)]
#[cfg_attr(feature = "serde", derive(Serialize, Deserialize))]
#[cfg_attr(feature = "visitor", derive(Visit, VisitMut))]
pub enum ShowCreateObject {
    Event,
    Function,
    Procedure,
    Table,
    Trigger,
    View,
}

impl fmt::Display for ShowCreateObject {
    fn fmt(&self, f: &mut fmt::Formatter) -> fmt::Result {
        match self {
            ShowCreateObject::Event => f.write_str("EVENT"),
            ShowCreateObject::Function => f.write_str("FUNCTION"),
            ShowCreateObject::Procedure => f.write_str("PROCEDURE"),
            ShowCreateObject::Table => f.write_str("TABLE"),
            ShowCreateObject::Trigger => f.write_str("TRIGGER"),
            ShowCreateObject::View => f.write_str("VIEW"),
        }
    }
}

#[derive(Debug, Copy, Clone, PartialEq, PartialOrd, Eq, Ord, Hash)]
#[cfg_attr(feature = "serde", derive(Serialize, Deserialize))]
#[cfg_attr(feature = "visitor", derive(Visit, VisitMut))]
pub enum CommentObject {
    Column,
    Table,
}

impl fmt::Display for CommentObject {
    fn fmt(&self, f: &mut fmt::Formatter) -> fmt::Result {
        match self {
            CommentObject::Column => f.write_str("COLUMN"),
            CommentObject::Table => f.write_str("TABLE"),
        }
    }
}

#[derive(Debug, Clone, PartialEq, PartialOrd, Eq, Ord, Hash)]
#[cfg_attr(feature = "serde", derive(Serialize, Deserialize))]
#[cfg_attr(feature = "visitor", derive(Visit, VisitMut))]
pub enum Password {
    Password(Expr),
    NullPassword,
}

/// A top-level statement (SELECT, INSERT, CREATE, etc.)
#[allow(clippy::large_enum_variant)]
#[derive(Debug, Clone, PartialEq, PartialOrd, Eq, Ord, Hash)]
#[cfg_attr(feature = "serde", derive(Serialize, Deserialize))]
#[cfg_attr(
    feature = "visitor",
    derive(Visit, VisitMut),
    visit(with = "visit_statement")
)]
pub enum Statement {
    /// ```sql
    /// ANALYZE
    /// ```
    /// Analyze (Hive)
    Analyze {
        #[cfg_attr(feature = "visitor", visit(with = "visit_relation"))]
        table_name: ObjectName,
        partitions: Option<Vec<Expr>>,
        for_columns: bool,
        columns: Vec<Ident>,
        cache_metadata: bool,
        noscan: bool,
        compute_statistics: bool,
    },
    /// ```sql
    /// TRUNCATE
    /// ```
    /// Truncate (Hive)
    Truncate {
        #[cfg_attr(feature = "visitor", visit(with = "visit_relation"))]
        table_name: ObjectName,
        partitions: Option<Vec<Expr>>,
        /// TABLE - optional keyword;
        table: bool,
    },
    /// ```sql
    /// MSCK
    /// ```
    /// Msck (Hive)
    Msck {
        #[cfg_attr(feature = "visitor", visit(with = "visit_relation"))]
        table_name: ObjectName,
        repair: bool,
        partition_action: Option<AddDropSync>,
    },
    /// ```sql
    /// SELECT
    /// ```
    Query(Box<Query>),
    /// ```sql
    /// INSERT
    /// ```
    Insert {
        /// Only for Sqlite
        or: Option<SqliteOnConflict>,
        /// Only for mysql
        ignore: bool,
        /// INTO - optional keyword
        into: bool,
        /// TABLE
        #[cfg_attr(feature = "visitor", visit(with = "visit_relation"))]
        table_name: ObjectName,
        /// COLUMNS
        columns: Vec<Ident>,
        /// Overwrite (Hive)
        overwrite: bool,
        /// A SQL query that specifies what to insert
        source: Option<Box<Query>>,
        /// partitioned insert (Hive)
        partitioned: Option<Vec<Expr>>,
        /// Columns defined after PARTITION
        after_columns: Vec<Ident>,
        /// whether the insert has the table keyword (Hive)
        table: bool,
        on: Option<OnInsert>,
        /// RETURNING
        returning: Option<Vec<SelectItem>>,
        /// Only for mysql
        replace_into: bool,
        /// Only for mysql
        priority: Option<MysqlInsertPriority>,
    },
    // TODO: Support ROW FORMAT
    Directory {
        overwrite: bool,
        local: bool,
        path: String,
        file_format: Option<FileFormat>,
        source: Box<Query>,
    },
    /// ```sql
    /// CALL <function>
    /// ```
    Call(Function),
    /// ```sql
    /// COPY [TO | FROM] ...
    /// ```
    Copy {
        /// The source of 'COPY TO', or the target of 'COPY FROM'
        source: CopySource,
        /// If true, is a 'COPY TO' statement. If false is a 'COPY FROM'
        to: bool,
        /// The target of 'COPY TO', or the source of 'COPY FROM'
        target: CopyTarget,
        /// WITH options (from PostgreSQL version 9.0)
        options: Vec<CopyOption>,
        /// WITH options (before PostgreSQL version 9.0)
        legacy_options: Vec<CopyLegacyOption>,
        /// VALUES a vector of values to be copied
        values: Vec<Option<String>>,
    },
    /// ```sql
    /// COPY INTO
    /// ```
    /// See <https://docs.snowflake.com/en/sql-reference/sql/copy-into-table>
    /// Copy Into syntax available for Snowflake is different than the one implemented in
    /// Postgres. Although they share common prefix, it is reasonable to implement them
    /// in different enums. This can be refactored later once custom dialects
    /// are allowed to have custom Statements.
    CopyIntoSnowflake {
        into: ObjectName,
        from_stage: ObjectName,
        from_stage_alias: Option<Ident>,
        stage_params: StageParamsObject,
        from_transformations: Option<Vec<StageLoadSelectItem>>,
        files: Option<Vec<String>>,
        pattern: Option<String>,
        file_format: DataLoadingOptions,
        copy_options: DataLoadingOptions,
        validation_mode: Option<String>,
    },
    /// ```sql
    /// CLOSE
    /// ```
    /// Closes the portal underlying an open cursor.
    Close {
        /// Cursor name
        cursor: CloseCursor,
    },
    /// ```sql
    /// UPDATE
    /// ```
    Update {
        /// TABLE
        table: TableWithJoins,
        /// Column assignments
        assignments: Vec<Assignment>,
        /// Table which provide value to be set
        from: Option<TableWithJoins>,
        /// WHERE
        selection: Option<Expr>,
        /// RETURNING
        returning: Option<Vec<SelectItem>>,
    },
    /// ```sql
    /// DELETE
    /// ```
    Delete {
        /// Multi tables delete are supported in mysql
        tables: Vec<ObjectName>,
        /// FROM
        from: Vec<TableWithJoins>,
        /// USING (Snowflake, Postgres, MySQL)
        using: Option<Vec<TableWithJoins>>,
        /// WHERE
        selection: Option<Expr>,
        /// RETURNING
        returning: Option<Vec<SelectItem>>,
        /// ORDER BY (MySQL)
        order_by: Vec<OrderByExpr>,
        /// LIMIT (MySQL)
        limit: Option<Expr>,
    },
    /// ```sql
    /// CREATE VIEW
    /// ```
    CreateView {
        or_replace: bool,
        materialized: bool,
        /// View name
        name: ObjectName,
        columns: Vec<Ident>,
        query: Box<Query>,
        with_options: Vec<SqlOption>,
        cluster_by: Vec<Ident>,
        /// if true, has RedShift [`WITH NO SCHEMA BINDING`] clause <https://docs.aws.amazon.com/redshift/latest/dg/r_CREATE_VIEW.html>
        with_no_schema_binding: bool,
        /// if true, has SQLite `IF NOT EXISTS` clause <https://www.sqlite.org/lang_createview.html>
        if_not_exists: bool,
        /// if true, has SQLite `TEMP` or `TEMPORARY` clause <https://www.sqlite.org/lang_createview.html>
        temporary: bool,
    },
    /// ```sql
    /// CREATE TABLE
    /// ```
    CreateTable {
        or_replace: bool,
        temporary: bool,
        external: bool,
        global: Option<bool>,
        if_not_exists: bool,
        transient: bool,
        /// Table name
        #[cfg_attr(feature = "visitor", visit(with = "visit_relation"))]
        name: ObjectName,
        /// Optional schema
        columns: Vec<ColumnDef>,
        constraints: Vec<TableConstraint>,
        hive_distribution: HiveDistributionStyle,
        hive_formats: Option<HiveFormat>,
        table_properties: Vec<SqlOption>,
        with_options: Vec<SqlOption>,
        file_format: Option<FileFormat>,
        location: Option<String>,
        query: Option<Box<Query>>,
        without_rowid: bool,
        like: Option<ObjectName>,
        clone: Option<ObjectName>,
        engine: Option<String>,
        comment: Option<String>,
        auto_increment_offset: Option<u32>,
        default_charset: Option<String>,
        collation: Option<String>,
        on_commit: Option<OnCommit>,
        /// ClickHouse "ON CLUSTER" clause:
        /// <https://clickhouse.com/docs/en/sql-reference/distributed-ddl/>
        on_cluster: Option<String>,
        /// ClickHouse "ORDER BY " clause. Note that omitted ORDER BY is different
        /// than empty (represented as ()), the latter meaning "no sorting".
        /// <https://clickhouse.com/docs/en/sql-reference/statements/create/table/>
        order_by: Option<Vec<Ident>>,
        /// SQLite "STRICT" clause.
        /// if the "STRICT" table-option keyword is added to the end, after the closing ")",
        /// then strict typing rules apply to that table.
        strict: bool,
    },
    /// ```sql
    /// CREATE VIRTUAL TABLE .. USING <module_name> (<module_args>)`
    /// ```
    /// Sqlite specific statement
    CreateVirtualTable {
        #[cfg_attr(feature = "visitor", visit(with = "visit_relation"))]
        name: ObjectName,
        if_not_exists: bool,
        module_name: Ident,
        module_args: Vec<Ident>,
    },
    /// ```sql
    /// `CREATE INDEX`
    /// ```
    CreateIndex {
        /// index name
        name: Option<ObjectName>,
        #[cfg_attr(feature = "visitor", visit(with = "visit_relation"))]
        table_name: ObjectName,
        using: Option<Ident>,
        columns: Vec<OrderByExpr>,
        unique: bool,
        concurrently: bool,
        if_not_exists: bool,
        include: Vec<Ident>,
        nulls_distinct: Option<bool>,
        predicate: Option<Expr>,
    },
    /// ```sql
    /// CREATE ROLE
    /// ```
    /// See [postgres](https://www.postgresql.org/docs/current/sql-createrole.html)
    CreateRole {
        names: Vec<ObjectName>,
        if_not_exists: bool,
        // Postgres
        login: Option<bool>,
        inherit: Option<bool>,
        bypassrls: Option<bool>,
        password: Option<Password>,
        superuser: Option<bool>,
        create_db: Option<bool>,
        create_role: Option<bool>,
        replication: Option<bool>,
        connection_limit: Option<Expr>,
        valid_until: Option<Expr>,
        in_role: Vec<Ident>,
        in_group: Vec<Ident>,
        role: Vec<Ident>,
        user: Vec<Ident>,
        admin: Vec<Ident>,
        // MSSQL
        authorization_owner: Option<ObjectName>,
    },
    /// ```sql
    /// ALTER TABLE
    /// ```
    AlterTable {
        /// Table name
        #[cfg_attr(feature = "visitor", visit(with = "visit_relation"))]
        name: ObjectName,
        if_exists: bool,
        only: bool,
        operations: Vec<AlterTableOperation>,
    },
    /// ```sql
    /// ALTER INDEX
    /// ```
    AlterIndex {
        name: ObjectName,
        operation: AlterIndexOperation,
    },
    /// ```sql
    /// ALTER VIEW
    /// ```
    AlterView {
        /// View name
        #[cfg_attr(feature = "visitor", visit(with = "visit_relation"))]
        name: ObjectName,
        columns: Vec<Ident>,
        query: Box<Query>,
        with_options: Vec<SqlOption>,
    },
    /// ```sql
    /// ALTER ROLE
    /// ```
    AlterRole {
        name: Ident,
        operation: AlterRoleOperation,
    },
    /// ```sql
    /// ATTACH DATABASE 'path/to/file' AS alias
    /// ```
    /// (SQLite-specific)
    AttachDatabase {
        /// The name to bind to the newly attached database
        schema_name: Ident,
        /// An expression that indicates the path to the database file
        database_file_name: Expr,
        /// true if the syntax is 'ATTACH DATABASE', false if it's just 'ATTACH'
        database: bool,
    },
    /// ```sql
    /// DROP [TABLE, VIEW, ...]
    /// ```
    Drop {
        /// The type of the object to drop: TABLE, VIEW, etc.
        object_type: ObjectType,
        /// An optional `IF EXISTS` clause. (Non-standard.)
        if_exists: bool,
        /// One or more objects to drop. (ANSI SQL requires exactly one.)
        names: Vec<ObjectName>,
        /// Whether `CASCADE` was specified. This will be `false` when
        /// `RESTRICT` or no drop behavior at all was specified.
        cascade: bool,
        /// Whether `RESTRICT` was specified. This will be `false` when
        /// `CASCADE` or no drop behavior at all was specified.
        restrict: bool,
        /// Hive allows you specify whether the table's stored data will be
        /// deleted along with the dropped table
        purge: bool,
        /// MySQL-specific "TEMPORARY" keyword
        temporary: bool,
    },
    /// ```sql
    /// DROP FUNCTION
    /// ```
    DropFunction {
        if_exists: bool,
        /// One or more function to drop
        func_desc: Vec<DropFunctionDesc>,
        /// `CASCADE` or `RESTRICT`
        option: Option<ReferentialAction>,
    },
    /// ```sql
    /// DECLARE
    /// ```
    /// Declare Cursor Variables
    ///
    /// Note: this is a PostgreSQL-specific statement,
    /// but may also compatible with other SQL.
    Declare {
        /// Cursor name
        name: Ident,
        /// Causes the cursor to return data in binary rather than in text format.
        binary: bool,
        /// None = Not specified
        /// Some(true) = INSENSITIVE
        /// Some(false) = ASENSITIVE
        sensitive: Option<bool>,
        /// None = Not specified
        /// Some(true) = SCROLL
        /// Some(false) = NO SCROLL
        scroll: Option<bool>,
        /// None = Not specified
        /// Some(true) = WITH HOLD, specifies that the cursor can continue to be used after the transaction that created it successfully commits
        /// Some(false) = WITHOUT HOLD, specifies that the cursor cannot be used outside of the transaction that created it
        hold: Option<bool>,
        query: Box<Query>,
    },
    /// ```sql
    /// FETCH
    /// ```
    /// Retrieve rows from a query using a cursor
    ///
    /// Note: this is a PostgreSQL-specific statement,
    /// but may also compatible with other SQL.
    Fetch {
        /// Cursor name
        name: Ident,
        direction: FetchDirection,
        /// Optional, It's possible to fetch rows form cursor to the table
        into: Option<ObjectName>,
    },
    /// ```sql
    /// DISCARD [ ALL | PLANS | SEQUENCES | TEMPORARY | TEMP ]
    /// ```
    ///
    /// Note: this is a PostgreSQL-specific statement,
    /// but may also compatible with other SQL.
    Discard { object_type: DiscardObject },
    /// ```sql
    /// SET [ SESSION | LOCAL ] ROLE role_name
    /// ```
    ///
    /// Sets sesssion state. Examples: [ANSI][1], [Postgresql][2], [MySQL][3], and [Oracle][4]
    ///
    /// [1]: https://jakewheat.github.io/sql-overview/sql-2016-foundation-grammar.html#set-role-statement
    /// [2]: https://www.postgresql.org/docs/14/sql-set-role.html
    /// [3]: https://dev.mysql.com/doc/refman/8.0/en/set-role.html
    /// [4]: https://docs.oracle.com/cd/B19306_01/server.102/b14200/statements_10004.htm
    SetRole {
        /// Non-ANSI optional identifier to inform if the role is defined inside the current session (`SESSION`) or transaction (`LOCAL`).
        context_modifier: ContextModifier,
        /// Role name. If NONE is specified, then the current role name is removed.
        role_name: Option<Ident>,
    },
    /// ```sql
    /// SET <variable>
    /// ```
    ///
    /// Note: this is not a standard SQL statement, but it is supported by at
    /// least MySQL and PostgreSQL. Not all MySQL-specific syntatic forms are
    /// supported yet.
    SetVariable {
        local: bool,
        hivevar: bool,
        variable: ObjectName,
        value: Vec<Expr>,
    },
    /// ```sql
    /// SET TIME ZONE <value>
    /// ```
    ///
    /// Note: this is a PostgreSQL-specific statements
    /// `SET TIME ZONE <value>` is an alias for `SET timezone TO <value>` in PostgreSQL
    SetTimeZone { local: bool, value: Expr },
    /// ```sql
    /// SET NAMES 'charset_name' [COLLATE 'collation_name']
    /// ```
    ///
    /// Note: this is a MySQL-specific statement.
    SetNames {
        charset_name: String,
        collation_name: Option<String>,
    },
    /// ```sql
    /// SET NAMES DEFAULT
    /// ```
    ///
    /// Note: this is a MySQL-specific statement.
    SetNamesDefault {},
    /// `SHOW FUNCTIONS`
    ///
    /// Note: this is a Presto-specific statement.
    ShowFunctions { filter: Option<ShowStatementFilter> },
    /// ```sql
    /// SHOW <variable>
    /// ```
    ///
    /// Note: this is a PostgreSQL-specific statement.
    ShowVariable { variable: Vec<Ident> },
    /// ```sql
    /// SHOW VARIABLES
    /// ```
    ///
    /// Note: this is a MySQL-specific statement.
    ShowVariables {
        filter: Option<ShowStatementFilter>,
        global: bool,
        session: bool,
    },
    /// ```sql
    /// SHOW CREATE TABLE
    /// ```
    ///
    /// Note: this is a MySQL-specific statement.
    ShowCreate {
        obj_type: ShowCreateObject,
        obj_name: ObjectName,
    },
    /// ```sql
    /// SHOW COLUMNS
    /// ```
    ///
    /// Note: this is a MySQL-specific statement.
    ShowColumns {
        extended: bool,
        full: bool,
        #[cfg_attr(feature = "visitor", visit(with = "visit_relation"))]
        table_name: ObjectName,
        filter: Option<ShowStatementFilter>,
    },
    /// ```sql
    /// SHOW TABLES
    /// ```
    /// Note: this is a MySQL-specific statement.
    ShowTables {
        extended: bool,
        full: bool,
        db_name: Option<Ident>,
        filter: Option<ShowStatementFilter>,
    },
    /// ```sql
    /// SHOW COLLATION
    /// ```
    ///
    /// Note: this is a MySQL-specific statement.
    ShowCollation { filter: Option<ShowStatementFilter> },
    /// ```sql
    /// USE
    /// ```
    ///
    /// Note: This is a MySQL-specific statement.
    Use { db_name: Ident },
    /// ```sql
    /// START  [ TRANSACTION | WORK ] | START TRANSACTION } ...
    /// ```
    /// If `begin` is false.
    ///
    /// ```sql
    /// `BEGIN  [ TRANSACTION | WORK ] | START TRANSACTION } ...`
    /// ```
    /// If `begin` is true
    StartTransaction {
        modes: Vec<TransactionMode>,
        begin: bool,
        /// Only for SQLite
        modifier: Option<TransactionModifier>,
    },
    /// ```sql
    /// SET TRANSACTION ...
    /// ```
    SetTransaction {
        modes: Vec<TransactionMode>,
        snapshot: Option<Value>,
        session: bool,
    },
    /// ```sql
    /// COMMENT ON ...
    /// ```
    ///
    /// Note: this is a PostgreSQL-specific statement.
    Comment {
        object_type: CommentObject,
        object_name: ObjectName,
        comment: Option<String>,
        /// An optional `IF EXISTS` clause. (Non-standard.)
        /// See <https://docs.snowflake.com/en/sql-reference/sql/comment>
        if_exists: bool,
    },
    /// ```sql
    /// COMMIT [ TRANSACTION | WORK ] [ AND [ NO ] CHAIN ]
    /// ```
    Commit { chain: bool },
<<<<<<< HEAD
    /// `ROLLBACK [ TRANSACTION | WORK ] [ AND [ NO ] CHAIN ] [ TO [ SAVEPOINT ] savepoint_name ]`
=======
    /// ```sql
    /// ROLLBACK [ TRANSACTION | WORK ] [ AND [ NO ] CHAIN ] [ TO [ SAVEPOINT ] savepoint_name ]
    /// ```
>>>>>>> c62ecb11
    Rollback {
        chain: bool,
        savepoint: Option<Ident>,
    },
<<<<<<< HEAD
=======
    /// ```sql
>>>>>>> c62ecb11
    /// CREATE SCHEMA
    /// ```
    CreateSchema {
        /// `<schema name> | AUTHORIZATION <schema authorization identifier>  | <schema name>  AUTHORIZATION <schema authorization identifier>`
        schema_name: SchemaName,
        if_not_exists: bool,
    },
    /// ```sql
    /// CREATE DATABASE
    /// ```
    CreateDatabase {
        db_name: ObjectName,
        if_not_exists: bool,
        location: Option<String>,
        managed_location: Option<String>,
    },
    /// ```sql
    /// CREATE FUNCTION
    /// ```
    ///
    /// Supported variants:
    /// 1. [Hive](https://cwiki.apache.org/confluence/display/hive/languagemanual+ddl#LanguageManualDDL-Create/Drop/ReloadFunction)
    /// 2. [Postgres](https://www.postgresql.org/docs/15/sql-createfunction.html)
    CreateFunction {
        or_replace: bool,
        temporary: bool,
        name: ObjectName,
        args: Option<Vec<OperateFunctionArg>>,
        return_type: Option<DataType>,
        /// Optional parameters.
        params: CreateFunctionBody,
    },
    /// ```sql
    /// CREATE PROCEDURE
    /// ```
    CreateProcedure {
        or_alter: bool,
        name: ObjectName,
        params: Option<Vec<ProcedureParam>>,
        body: Vec<Statement>,
    },
    /// ```sql
    /// CREATE MACRO
    /// ```
    ///
    /// Supported variants:
    /// 1. [DuckDB](https://duckdb.org/docs/sql/statements/create_macro)
    CreateMacro {
        or_replace: bool,
        temporary: bool,
        name: ObjectName,
        args: Option<Vec<MacroArg>>,
        definition: MacroDefinition,
    },
    /// ```sql
    /// CREATE STAGE
    /// ```
    /// See <https://docs.snowflake.com/en/sql-reference/sql/create-stage>
    CreateStage {
        or_replace: bool,
        temporary: bool,
        if_not_exists: bool,
        name: ObjectName,
        stage_params: StageParamsObject,
        directory_table_params: DataLoadingOptions,
        file_format: DataLoadingOptions,
        copy_options: DataLoadingOptions,
        comment: Option<String>,
    },
    /// ```sql
    /// ASSERT <condition> [AS <message>]
    /// ```
    Assert {
        condition: Expr,
        message: Option<Expr>,
    },
    /// ```sql
    /// GRANT privileges ON objects TO grantees
    /// ```
    Grant {
        privileges: Privileges,
        objects: GrantObjects,
        grantees: Vec<Ident>,
        with_grant_option: bool,
        granted_by: Option<Ident>,
    },
    /// ```sql
    /// REVOKE privileges ON objects FROM grantees
    /// ```
    Revoke {
        privileges: Privileges,
        objects: GrantObjects,
        grantees: Vec<Ident>,
        granted_by: Option<Ident>,
        cascade: bool,
    },
    /// ```sql
    /// DEALLOCATE [ PREPARE ] { name | ALL }
    /// ```
    ///
    /// Note: this is a PostgreSQL-specific statement.
    Deallocate { name: Ident, prepare: bool },
    /// ```sql
    /// EXECUTE name [ ( parameter [, ...] ) ]
    /// ```
    ///
    /// Note: this is a PostgreSQL-specific statement.
    Execute { name: Ident, parameters: Vec<Expr> },
    /// ```sql
    /// PREPARE name [ ( data_type [, ...] ) ] AS statement
    /// ```
    ///
    /// Note: this is a PostgreSQL-specific statement.
    Prepare {
        name: Ident,
        data_types: Vec<DataType>,
        statement: Box<Statement>,
    },
    /// ```sql
    /// KILL [CONNECTION | QUERY | MUTATION]
    /// ```
    ///
    /// See <https://clickhouse.com/docs/ru/sql-reference/statements/kill/>
    /// See <https://dev.mysql.com/doc/refman/8.0/en/kill.html>
    Kill {
        modifier: Option<KillType>,
        // processlist_id
        id: u64,
    },
    /// ```sql
    /// EXPLAIN TABLE
    /// ```
    /// Note: this is a MySQL-specific statement. See <https://dev.mysql.com/doc/refman/8.0/en/explain.html>
    ExplainTable {
        /// If true, query used the MySQL `DESCRIBE` alias for explain
        describe_alias: bool,
        /// Table name
        #[cfg_attr(feature = "visitor", visit(with = "visit_relation"))]
        table_name: ObjectName,
    },
    /// ```sql
    /// [EXPLAIN | DESCRIBE <select statement>
    /// ```
    Explain {
        // If true, query used the MySQL `DESCRIBE` alias for explain
        describe_alias: bool,
        /// Carry out the command and show actual run times and other statistics.
        analyze: bool,
        // Display additional information regarding the plan.
        verbose: bool,
        /// A SQL query that specifies what to explain
        statement: Box<Statement>,
        /// Optional output format of explain
        format: Option<AnalyzeFormat>,
    },
    /// ```sql
    /// SAVEPOINT
    /// ```
    /// Define a new savepoint within the current transaction
    Savepoint { name: Ident },
<<<<<<< HEAD
    /// RELEASE [ SAVEPOINT ] savepoint_name
    ReleaseSavepoint { name: Ident },
    // MERGE INTO statement, based on Snowflake. See <https://docs.snowflake.com/en/sql-reference/sql/merge.html>
=======
    /// ```sql
    /// RELEASE [ SAVEPOINT ] savepoint_name
    /// ```
    ReleaseSavepoint { name: Ident },
    /// ```sql
    /// MERGE INTO <statement>
    /// ```
    /// Based on Snowflake. See <https://docs.snowflake.com/en/sql-reference/sql/merge.html>
>>>>>>> c62ecb11
    Merge {
        // optional INTO keyword
        into: bool,
        // Specifies the table to merge
        table: TableFactor,
        // Specifies the table or subquery to join with the target table
        source: TableFactor,
        // Specifies the expression on which to join the target table and source
        on: Box<Expr>,
        // Specifies the actions to perform when values match or do not match.
        clauses: Vec<MergeClause>,
    },
    /// ```sql
    /// CACHE [ FLAG ] TABLE <table_name> [ OPTIONS('K1' = 'V1', 'K2' = V2) ] [ AS ] [ <query> ]
    /// ```
    ///
    /// See [Spark SQL docs] for more details.
    ///
    /// [Spark SQL docs]: https://docs.databricks.com/spark/latest/spark-sql/language-manual/sql-ref-syntax-aux-cache-cache-table.html
    Cache {
        /// Table flag
        table_flag: Option<ObjectName>,
        /// Table name

        #[cfg_attr(feature = "visitor", visit(with = "visit_relation"))]
        table_name: ObjectName,
        has_as: bool,
        /// Table confs
        options: Vec<SqlOption>,
        /// Cache table as a Query
        query: Option<Query>,
    },
    /// ```sql
    /// UNCACHE TABLE [ IF EXISTS ]  <table_name>
    /// ```
    UNCache {
        /// Table name
        #[cfg_attr(feature = "visitor", visit(with = "visit_relation"))]
        table_name: ObjectName,
        if_exists: bool,
    },
    /// ```sql
    /// CREATE [ { TEMPORARY | TEMP } ] SEQUENCE [ IF NOT EXISTS ] <sequence_name>
    /// ```
    /// Define a new sequence:
    CreateSequence {
        temporary: bool,
        if_not_exists: bool,
        name: ObjectName,
        data_type: Option<DataType>,
        sequence_options: Vec<SequenceOptions>,
        owned_by: Option<ObjectName>,
    },
    /// ```sql
    /// CREATE TYPE <name>
    /// ```
    CreateType {
        name: ObjectName,
        representation: UserDefinedTypeRepresentation,
    },
    /// ```sql
    /// PRAGMA <schema-name>.<pragma-name> = <pragma-value>
    /// ```
    Pragma {
        name: ObjectName,
        value: Option<Value>,
        is_eq: bool,
    },
    /// ```sql
    /// LOCK TABLES <table_name> [READ [LOCAL] | [LOW_PRIORITY] WRITE]
    /// ```
    /// Note: this is a MySQL-specific statement. See <https://dev.mysql.com/doc/refman/8.0/en/lock-tables.html>
    LockTables { tables: Vec<LockTable> },
    /// ```sql
    /// UNLOCK TABLES
    /// ```
    /// Note: this is a MySQL-specific statement. See <https://dev.mysql.com/doc/refman/8.0/en/lock-tables.html>
    UnlockTables,
}

impl fmt::Display for Statement {
    // Clippy thinks this function is too complicated, but it is painful to
    // split up without extracting structs for each `Statement` variant.
    #[allow(clippy::cognitive_complexity)]
    fn fmt(&self, f: &mut fmt::Formatter) -> fmt::Result {
        match self {
            Statement::Kill { modifier, id } => {
                write!(f, "KILL ")?;

                if let Some(m) = modifier {
                    write!(f, "{m} ")?;
                }

                write!(f, "{id}")
            }
            Statement::ExplainTable {
                describe_alias,
                table_name,
            } => {
                if *describe_alias {
                    write!(f, "DESCRIBE ")?;
                } else {
                    write!(f, "EXPLAIN ")?;
                }

                write!(f, "{table_name}")
            }
            Statement::Explain {
                describe_alias,
                verbose,
                analyze,
                statement,
                format,
            } => {
                if *describe_alias {
                    write!(f, "DESCRIBE ")?;
                } else {
                    write!(f, "EXPLAIN ")?;
                }

                if *analyze {
                    write!(f, "ANALYZE ")?;
                }

                if *verbose {
                    write!(f, "VERBOSE ")?;
                }

                if let Some(format) = format {
                    write!(f, "FORMAT {format} ")?;
                }

                write!(f, "{statement}")
            }
            Statement::Query(s) => write!(f, "{s}"),
            Statement::Declare {
                name,
                binary,
                sensitive,
                scroll,
                hold,
                query,
            } => {
                write!(f, "DECLARE {name} ")?;

                if *binary {
                    write!(f, "BINARY ")?;
                }

                if let Some(sensitive) = sensitive {
                    if *sensitive {
                        write!(f, "INSENSITIVE ")?;
                    } else {
                        write!(f, "ASENSITIVE ")?;
                    }
                }

                if let Some(scroll) = scroll {
                    if *scroll {
                        write!(f, "SCROLL ")?;
                    } else {
                        write!(f, "NO SCROLL ")?;
                    }
                }

                write!(f, "CURSOR ")?;

                if let Some(hold) = hold {
                    if *hold {
                        write!(f, "WITH HOLD ")?;
                    } else {
                        write!(f, "WITHOUT HOLD ")?;
                    }
                }

                write!(f, "FOR {query}")
            }
            Statement::Fetch {
                name,
                direction,
                into,
            } => {
                write!(f, "FETCH {direction} ")?;

                write!(f, "IN {name}")?;

                if let Some(into) = into {
                    write!(f, " INTO {into}")?;
                }

                Ok(())
            }
            Statement::Directory {
                overwrite,
                local,
                path,
                file_format,
                source,
            } => {
                write!(
                    f,
                    "INSERT{overwrite}{local} DIRECTORY '{path}'",
                    overwrite = if *overwrite { " OVERWRITE" } else { "" },
                    local = if *local { " LOCAL" } else { "" },
                    path = path
                )?;
                if let Some(ref ff) = file_format {
                    write!(f, " STORED AS {ff}")?
                }
                write!(f, " {source}")
            }
            Statement::Msck {
                table_name,
                repair,
                partition_action,
            } => {
                write!(
                    f,
                    "MSCK {repair}TABLE {table}",
                    repair = if *repair { "REPAIR " } else { "" },
                    table = table_name
                )?;
                if let Some(pa) = partition_action {
                    write!(f, " {pa}")?;
                }
                Ok(())
            }
            Statement::Truncate {
                table_name,
                partitions,
                table,
            } => {
                let table = if *table { "TABLE " } else { "" };
                write!(f, "TRUNCATE {table}{table_name}")?;
                if let Some(ref parts) = partitions {
                    if !parts.is_empty() {
                        write!(f, " PARTITION ({})", display_comma_separated(parts))?;
                    }
                }
                Ok(())
            }
            Statement::AttachDatabase {
                schema_name,
                database_file_name,
                database,
            } => {
                let keyword = if *database { "DATABASE " } else { "" };
                write!(f, "ATTACH {keyword}{database_file_name} AS {schema_name}")
            }
            Statement::Analyze {
                table_name,
                partitions,
                for_columns,
                columns,
                cache_metadata,
                noscan,
                compute_statistics,
            } => {
                write!(f, "ANALYZE TABLE {table_name}")?;
                if let Some(ref parts) = partitions {
                    if !parts.is_empty() {
                        write!(f, " PARTITION ({})", display_comma_separated(parts))?;
                    }
                }

                if *compute_statistics {
                    write!(f, " COMPUTE STATISTICS")?;
                }
                if *noscan {
                    write!(f, " NOSCAN")?;
                }
                if *cache_metadata {
                    write!(f, " CACHE METADATA")?;
                }
                if *for_columns {
                    write!(f, " FOR COLUMNS")?;
                    if !columns.is_empty() {
                        write!(f, " {}", display_comma_separated(columns))?;
                    }
                }
                Ok(())
            }
            Statement::Insert {
                or,
                ignore,
                into,
                table_name,
                overwrite,
                partitioned,
                columns,
                after_columns,
                source,
                table,
                on,
                returning,
                replace_into,
                priority,
            } => {
                if let Some(action) = or {
                    write!(f, "INSERT OR {action} INTO {table_name} ")?;
                } else {
                    write!(
                        f,
                        "{start}",
                        start = if *replace_into { "REPLACE" } else { "INSERT" },
                    )?;
                    if let Some(priority) = priority {
                        write!(f, " {priority}",)?;
                    }

                    write!(
                        f,
                        "{ignore}{over}{int}{tbl} {table_name} ",
                        table_name = table_name,
                        ignore = if *ignore { " IGNORE" } else { "" },
                        over = if *overwrite { " OVERWRITE" } else { "" },
                        int = if *into { " INTO" } else { "" },
                        tbl = if *table { " TABLE" } else { "" },
                    )?;
                }
                if !columns.is_empty() {
                    write!(f, "({}) ", display_comma_separated(columns))?;
                }
                if let Some(ref parts) = partitioned {
                    if !parts.is_empty() {
                        write!(f, "PARTITION ({}) ", display_comma_separated(parts))?;
                    }
                }
                if !after_columns.is_empty() {
                    write!(f, "({}) ", display_comma_separated(after_columns))?;
                }

                if let Some(source) = source {
                    write!(f, "{source}")?;
                }

                if source.is_none() && columns.is_empty() {
                    write!(f, "DEFAULT VALUES")?;
                }

                if let Some(on) = on {
                    write!(f, "{on}")?;
                }

                if let Some(returning) = returning {
                    write!(f, " RETURNING {}", display_comma_separated(returning))?;
                }

                Ok(())
            }

            Statement::Call(function) => write!(f, "CALL {function}"),

            Statement::Copy {
                source,
                to,
                target,
                options,
                legacy_options,
                values,
            } => {
                write!(f, "COPY")?;
                match source {
                    CopySource::Query(query) => write!(f, " ({query})")?,
                    CopySource::Table {
                        table_name,
                        columns,
                    } => {
                        write!(f, " {table_name}")?;
                        if !columns.is_empty() {
                            write!(f, " ({})", display_comma_separated(columns))?;
                        }
                    }
                }
                write!(f, " {} {}", if *to { "TO" } else { "FROM" }, target)?;
                if !options.is_empty() {
                    write!(f, " ({})", display_comma_separated(options))?;
                }
                if !legacy_options.is_empty() {
                    write!(f, " {}", display_separated(legacy_options, " "))?;
                }
                if !values.is_empty() {
                    writeln!(f, ";")?;
                    let mut delim = "";
                    for v in values {
                        write!(f, "{delim}")?;
                        delim = "\t";
                        if let Some(v) = v {
                            write!(f, "{v}")?;
                        } else {
                            write!(f, "\\N")?;
                        }
                    }
                    write!(f, "\n\\.")?;
                }
                Ok(())
            }
            Statement::Update {
                table,
                assignments,
                from,
                selection,
                returning,
            } => {
                write!(f, "UPDATE {table}")?;
                if !assignments.is_empty() {
                    write!(f, " SET {}", display_comma_separated(assignments))?;
                }
                if let Some(from) = from {
                    write!(f, " FROM {from}")?;
                }
                if let Some(selection) = selection {
                    write!(f, " WHERE {selection}")?;
                }
                if let Some(returning) = returning {
                    write!(f, " RETURNING {}", display_comma_separated(returning))?;
                }
                Ok(())
            }
            Statement::Delete {
                tables,
                from,
                using,
                selection,
                returning,
                order_by,
                limit,
            } => {
                write!(f, "DELETE ")?;
                if !tables.is_empty() {
                    write!(f, "{} ", display_comma_separated(tables))?;
                }
                write!(f, "FROM {}", display_comma_separated(from))?;
                if let Some(using) = using {
                    write!(f, " USING {}", display_comma_separated(using))?;
                }
                if let Some(selection) = selection {
                    write!(f, " WHERE {selection}")?;
                }
                if let Some(returning) = returning {
                    write!(f, " RETURNING {}", display_comma_separated(returning))?;
                }
                if !order_by.is_empty() {
                    write!(f, " ORDER BY {}", display_comma_separated(order_by))?;
                }
                if let Some(limit) = limit {
                    write!(f, " LIMIT {limit}")?;
                }
                Ok(())
            }
            Statement::Close { cursor } => {
                write!(f, "CLOSE {cursor}")?;

                Ok(())
            }
            Statement::CreateDatabase {
                db_name,
                if_not_exists,
                location,
                managed_location,
            } => {
                write!(f, "CREATE DATABASE")?;
                if *if_not_exists {
                    write!(f, " IF NOT EXISTS")?;
                }
                write!(f, " {db_name}")?;
                if let Some(l) = location {
                    write!(f, " LOCATION '{l}'")?;
                }
                if let Some(ml) = managed_location {
                    write!(f, " MANAGEDLOCATION '{ml}'")?;
                }
                Ok(())
            }
            Statement::CreateFunction {
                or_replace,
                temporary,
                name,
                args,
                return_type,
                params,
            } => {
                write!(
                    f,
                    "CREATE {or_replace}{temp}FUNCTION {name}",
                    temp = if *temporary { "TEMPORARY " } else { "" },
                    or_replace = if *or_replace { "OR REPLACE " } else { "" },
                )?;
                if let Some(args) = args {
                    write!(f, "({})", display_comma_separated(args))?;
                }
                if let Some(return_type) = return_type {
                    write!(f, " RETURNS {return_type}")?;
                }
                write!(f, "{params}")?;
                Ok(())
            }
            Statement::CreateProcedure {
                name,
                or_alter,
                params,
                body,
            } => {
                write!(
                    f,
                    "CREATE {or_alter}PROCEDURE {name}",
                    or_alter = if *or_alter { "OR ALTER " } else { "" },
                    name = name
                )?;

                if let Some(p) = params {
                    if !p.is_empty() {
                        write!(f, " ({})", display_comma_separated(p))?;
                    }
                }
                write!(
                    f,
                    " AS BEGIN {body} END",
                    body = display_separated(body, "; ")
                )
            }
            Statement::CreateMacro {
                or_replace,
                temporary,
                name,
                args,
                definition,
            } => {
                write!(
                    f,
                    "CREATE {or_replace}{temp}MACRO {name}",
                    temp = if *temporary { "TEMPORARY " } else { "" },
                    or_replace = if *or_replace { "OR REPLACE " } else { "" },
                )?;
                if let Some(args) = args {
                    write!(f, "({})", display_comma_separated(args))?;
                }
                match definition {
                    MacroDefinition::Expr(expr) => write!(f, " AS {expr}")?,
                    MacroDefinition::Table(query) => write!(f, " AS TABLE {query}")?,
                }
                Ok(())
            }
            Statement::CreateView {
                name,
                or_replace,
                columns,
                query,
                materialized,
                with_options,
                cluster_by,
                with_no_schema_binding,
                if_not_exists,
                temporary,
            } => {
                write!(
                    f,
                    "CREATE {or_replace}{materialized}{temporary}VIEW {if_not_exists}{name}",
                    or_replace = if *or_replace { "OR REPLACE " } else { "" },
                    materialized = if *materialized { "MATERIALIZED " } else { "" },
                    name = name,
                    temporary = if *temporary { "TEMPORARY " } else { "" },
                    if_not_exists = if *if_not_exists { "IF NOT EXISTS " } else { "" }
                )?;
                if !with_options.is_empty() {
                    write!(f, " WITH ({})", display_comma_separated(with_options))?;
                }
                if !columns.is_empty() {
                    write!(f, " ({})", display_comma_separated(columns))?;
                }
                if !cluster_by.is_empty() {
                    write!(f, " CLUSTER BY ({})", display_comma_separated(cluster_by))?;
                }
                write!(f, " AS {query}")?;
                if *with_no_schema_binding {
                    write!(f, " WITH NO SCHEMA BINDING")?;
                }
                Ok(())
            }
            Statement::CreateTable {
                name,
                columns,
                constraints,
                table_properties,
                with_options,
                or_replace,
                if_not_exists,
                transient,
                hive_distribution,
                hive_formats,
                external,
                global,
                temporary,
                file_format,
                location,
                query,
                without_rowid,
                like,
                clone,
                default_charset,
                engine,
                comment,
                auto_increment_offset,
                collation,
                on_commit,
                on_cluster,
                order_by,
                strict,
            } => {
                // We want to allow the following options
                // Empty column list, allowed by PostgreSQL:
                //   `CREATE TABLE t ()`
                // No columns provided for CREATE TABLE AS:
                //   `CREATE TABLE t AS SELECT a from t2`
                // Columns provided for CREATE TABLE AS:
                //   `CREATE TABLE t (a INT) AS SELECT a from t2`
                write!(
                    f,
                    "CREATE {or_replace}{external}{global}{temporary}{transient}TABLE {if_not_exists}{name}",
                    or_replace = if *or_replace { "OR REPLACE " } else { "" },
                    external = if *external { "EXTERNAL " } else { "" },
                    global = global
                        .map(|global| {
                            if global {
                                "GLOBAL "
                            } else {
                                "LOCAL "
                            }
                        })
                        .unwrap_or(""),
                    if_not_exists = if *if_not_exists { "IF NOT EXISTS " } else { "" },
                    temporary = if *temporary { "TEMPORARY " } else { "" },
                    transient = if *transient { "TRANSIENT " } else { "" },
                    name = name,
                )?;
                if let Some(on_cluster) = on_cluster {
                    write!(
                        f,
                        " ON CLUSTER {}",
                        on_cluster.replace('{', "'{").replace('}', "}'")
                    )?;
                }
                if !columns.is_empty() || !constraints.is_empty() {
                    write!(f, " ({}", display_comma_separated(columns))?;
                    if !columns.is_empty() && !constraints.is_empty() {
                        write!(f, ", ")?;
                    }
                    write!(f, "{})", display_comma_separated(constraints))?;
                } else if query.is_none() && like.is_none() && clone.is_none() {
                    // PostgreSQL allows `CREATE TABLE t ();`, but requires empty parens
                    write!(f, " ()")?;
                }
                // Only for SQLite
                if *without_rowid {
                    write!(f, " WITHOUT ROWID")?;
                }

                // Only for Hive
                if let Some(l) = like {
                    write!(f, " LIKE {l}")?;
                }

                if let Some(c) = clone {
                    write!(f, " CLONE {c}")?;
                }

                match hive_distribution {
                    HiveDistributionStyle::PARTITIONED { columns } => {
                        write!(f, " PARTITIONED BY ({})", display_comma_separated(columns))?;
                    }
                    HiveDistributionStyle::CLUSTERED {
                        columns,
                        sorted_by,
                        num_buckets,
                    } => {
                        write!(f, " CLUSTERED BY ({})", display_comma_separated(columns))?;
                        if !sorted_by.is_empty() {
                            write!(f, " SORTED BY ({})", display_comma_separated(sorted_by))?;
                        }
                        if *num_buckets > 0 {
                            write!(f, " INTO {num_buckets} BUCKETS")?;
                        }
                    }
                    HiveDistributionStyle::SKEWED {
                        columns,
                        on,
                        stored_as_directories,
                    } => {
                        write!(
                            f,
                            " SKEWED BY ({})) ON ({})",
                            display_comma_separated(columns),
                            display_comma_separated(on)
                        )?;
                        if *stored_as_directories {
                            write!(f, " STORED AS DIRECTORIES")?;
                        }
                    }
                    _ => (),
                }

                if let Some(HiveFormat {
                    row_format,
                    storage,
                    location,
                }) = hive_formats
                {
                    match row_format {
                        Some(HiveRowFormat::SERDE { class }) => {
                            write!(f, " ROW FORMAT SERDE '{class}'")?
                        }
                        Some(HiveRowFormat::DELIMITED) => write!(f, " ROW FORMAT DELIMITED")?,
                        None => (),
                    }
                    match storage {
                        Some(HiveIOFormat::IOF {
                            input_format,
                            output_format,
                        }) => write!(
                            f,
                            " STORED AS INPUTFORMAT {input_format} OUTPUTFORMAT {output_format}"
                        )?,
                        Some(HiveIOFormat::FileFormat { format }) if !*external => {
                            write!(f, " STORED AS {format}")?
                        }
                        _ => (),
                    }
                    if !*external {
                        if let Some(loc) = location {
                            write!(f, " LOCATION '{loc}'")?;
                        }
                    }
                }
                if *external {
                    write!(
                        f,
                        " STORED AS {} LOCATION '{}'",
                        file_format.as_ref().unwrap(),
                        location.as_ref().unwrap()
                    )?;
                }
                if !table_properties.is_empty() {
                    write!(
                        f,
                        " TBLPROPERTIES ({})",
                        display_comma_separated(table_properties)
                    )?;
                }
                if !with_options.is_empty() {
                    write!(f, " WITH ({})", display_comma_separated(with_options))?;
                }
                if let Some(engine) = engine {
                    write!(f, " ENGINE={engine}")?;
                }
                if let Some(comment) = comment {
                    write!(f, " COMMENT '{comment}'")?;
                }
                if let Some(auto_increment_offset) = auto_increment_offset {
                    write!(f, " AUTO_INCREMENT {auto_increment_offset}")?;
                }
                if let Some(order_by) = order_by {
                    write!(f, " ORDER BY ({})", display_comma_separated(order_by))?;
                }
                if let Some(query) = query {
                    write!(f, " AS {query}")?;
                }
                if let Some(default_charset) = default_charset {
                    write!(f, " DEFAULT CHARSET={default_charset}")?;
                }
                if let Some(collation) = collation {
                    write!(f, " COLLATE={collation}")?;
                }

                if on_commit.is_some() {
                    let on_commit = match on_commit {
                        Some(OnCommit::DeleteRows) => "ON COMMIT DELETE ROWS",
                        Some(OnCommit::PreserveRows) => "ON COMMIT PRESERVE ROWS",
                        Some(OnCommit::Drop) => "ON COMMIT DROP",
                        None => "",
                    };
                    write!(f, " {on_commit}")?;
                }
                if *strict {
                    write!(f, " STRICT")?;
                }
                Ok(())
            }
            Statement::CreateVirtualTable {
                name,
                if_not_exists,
                module_name,
                module_args,
            } => {
                write!(
                    f,
                    "CREATE VIRTUAL TABLE {if_not_exists}{name} USING {module_name}",
                    if_not_exists = if *if_not_exists { "IF NOT EXISTS " } else { "" },
                    name = name,
                    module_name = module_name
                )?;
                if !module_args.is_empty() {
                    write!(f, " ({})", display_comma_separated(module_args))?;
                }
                Ok(())
            }
            Statement::CreateIndex {
                name,
                table_name,
                using,
                columns,
                unique,
                concurrently,
                if_not_exists,
                include,
                nulls_distinct,
                predicate,
            } => {
                write!(
                    f,
                    "CREATE {unique}INDEX {concurrently}{if_not_exists}",
                    unique = if *unique { "UNIQUE " } else { "" },
                    concurrently = if *concurrently { "CONCURRENTLY " } else { "" },
                    if_not_exists = if *if_not_exists { "IF NOT EXISTS " } else { "" },
                )?;
                if let Some(value) = name {
                    write!(f, "{value} ")?;
                }
                write!(f, "ON {table_name}")?;
                if let Some(value) = using {
                    write!(f, " USING {value} ")?;
                }
                write!(f, "({})", display_separated(columns, ","))?;
                if !include.is_empty() {
                    write!(f, " INCLUDE ({})", display_separated(include, ","))?;
                }
                if let Some(value) = nulls_distinct {
                    if *value {
                        write!(f, " NULLS DISTINCT")?;
                    } else {
                        write!(f, " NULLS NOT DISTINCT")?;
                    }
                }
                if let Some(predicate) = predicate {
                    write!(f, " WHERE {predicate}")?;
                }
                Ok(())
            }
            Statement::CreateRole {
                names,
                if_not_exists,
                inherit,
                login,
                bypassrls,
                password,
                create_db,
                create_role,
                superuser,
                replication,
                connection_limit,
                valid_until,
                in_role,
                in_group,
                role,
                user,
                admin,
                authorization_owner,
            } => {
                write!(
                    f,
                    "CREATE ROLE {if_not_exists}{names}{superuser}{create_db}{create_role}{inherit}{login}{replication}{bypassrls}",
                    if_not_exists = if *if_not_exists { "IF NOT EXISTS " } else { "" },
                    names = display_separated(names, ", "),
                    superuser = match *superuser {
                        Some(true) => " SUPERUSER",
                        Some(false) => " NOSUPERUSER",
                        None => ""
                    },
                    create_db = match *create_db {
                        Some(true) => " CREATEDB",
                        Some(false) => " NOCREATEDB",
                        None => ""
                    },
                    create_role = match *create_role {
                        Some(true) => " CREATEROLE",
                        Some(false) => " NOCREATEROLE",
                        None => ""
                    },
                    inherit = match *inherit {
                        Some(true) => " INHERIT",
                        Some(false) => " NOINHERIT",
                        None => ""
                    },
                    login = match *login {
                        Some(true) => " LOGIN",
                        Some(false) => " NOLOGIN",
                        None => ""
                    },
                    replication = match *replication {
                        Some(true) => " REPLICATION",
                        Some(false) => " NOREPLICATION",
                        None => ""
                    },
                    bypassrls = match *bypassrls {
                        Some(true) => " BYPASSRLS",
                        Some(false) => " NOBYPASSRLS",
                        None => ""
                    }
                )?;
                if let Some(limit) = connection_limit {
                    write!(f, " CONNECTION LIMIT {limit}")?;
                }
                match password {
                    Some(Password::Password(pass)) => write!(f, " PASSWORD {pass}"),
                    Some(Password::NullPassword) => write!(f, " PASSWORD NULL"),
                    None => Ok(()),
                }?;
                if let Some(until) = valid_until {
                    write!(f, " VALID UNTIL {until}")?;
                }
                if !in_role.is_empty() {
                    write!(f, " IN ROLE {}", display_comma_separated(in_role))?;
                }
                if !in_group.is_empty() {
                    write!(f, " IN GROUP {}", display_comma_separated(in_group))?;
                }
                if !role.is_empty() {
                    write!(f, " ROLE {}", display_comma_separated(role))?;
                }
                if !user.is_empty() {
                    write!(f, " USER {}", display_comma_separated(user))?;
                }
                if !admin.is_empty() {
                    write!(f, " ADMIN {}", display_comma_separated(admin))?;
                }
                if let Some(owner) = authorization_owner {
                    write!(f, " AUTHORIZATION {owner}")?;
                }
                Ok(())
            }
            Statement::AlterTable {
                name,
                if_exists,
                only,
                operations,
            } => {
                write!(f, "ALTER TABLE ")?;
                if *if_exists {
                    write!(f, "IF EXISTS ")?;
                }
                if *only {
                    write!(f, "ONLY ")?;
                }
                write!(
                    f,
                    "{name} {operations}",
                    operations = display_comma_separated(operations)
                )
            }
            Statement::AlterIndex { name, operation } => {
                write!(f, "ALTER INDEX {name} {operation}")
            }
            Statement::AlterView {
                name,
                columns,
                query,
                with_options,
            } => {
                write!(f, "ALTER VIEW {name}")?;
                if !with_options.is_empty() {
                    write!(f, " WITH ({})", display_comma_separated(with_options))?;
                }
                if !columns.is_empty() {
                    write!(f, " ({})", display_comma_separated(columns))?;
                }
                write!(f, " AS {query}")
            }
            Statement::AlterRole { name, operation } => {
                write!(f, "ALTER ROLE {name} {operation}")
            }
            Statement::Drop {
                object_type,
                if_exists,
                names,
                cascade,
                restrict,
                purge,
                temporary,
            } => write!(
                f,
                "DROP {}{}{} {}{}{}{}",
                if *temporary { "TEMPORARY " } else { "" },
                object_type,
                if *if_exists { " IF EXISTS" } else { "" },
                display_comma_separated(names),
                if *cascade { " CASCADE" } else { "" },
                if *restrict { " RESTRICT" } else { "" },
                if *purge { " PURGE" } else { "" }
            ),
            Statement::DropFunction {
                if_exists,
                func_desc,
                option,
            } => {
                write!(
                    f,
                    "DROP FUNCTION{} {}",
                    if *if_exists { " IF EXISTS" } else { "" },
                    display_comma_separated(func_desc),
                )?;
                if let Some(op) = option {
                    write!(f, " {op}")?;
                }
                Ok(())
            }
            Statement::Discard { object_type } => {
                write!(f, "DISCARD {object_type}")?;
                Ok(())
            }
            Self::SetRole {
                context_modifier,
                role_name,
            } => {
                let role_name = role_name.clone().unwrap_or_else(|| Ident::new("NONE"));
                write!(f, "SET{context_modifier} ROLE {role_name}")
            }
            Statement::SetVariable {
                local,
                variable,
                hivevar,
                value,
            } => {
                f.write_str("SET ")?;
                if *local {
                    f.write_str("LOCAL ")?;
                }
                write!(
                    f,
                    "{hivevar}{name} = {value}",
                    hivevar = if *hivevar { "HIVEVAR:" } else { "" },
                    name = variable,
                    value = display_comma_separated(value)
                )
            }
            Statement::SetTimeZone { local, value } => {
                f.write_str("SET ")?;
                if *local {
                    f.write_str("LOCAL ")?;
                }
                write!(f, "TIME ZONE {value}")
            }
            Statement::SetNames {
                charset_name,
                collation_name,
            } => {
                f.write_str("SET NAMES ")?;
                f.write_str(charset_name)?;

                if let Some(collation) = collation_name {
                    f.write_str(" COLLATE ")?;
                    f.write_str(collation)?;
                };

                Ok(())
            }
            Statement::SetNamesDefault {} => {
                f.write_str("SET NAMES DEFAULT")?;

                Ok(())
            }
            Statement::ShowVariable { variable } => {
                write!(f, "SHOW")?;
                if !variable.is_empty() {
                    write!(f, " {}", display_separated(variable, " "))?;
                }
                Ok(())
            }
            Statement::ShowVariables {
                filter,
                global,
                session,
            } => {
                write!(f, "SHOW")?;
                if *global {
                    write!(f, " GLOBAL")?;
                }
                if *session {
                    write!(f, " SESSION")?;
                }
                write!(f, " VARIABLES")?;
                if filter.is_some() {
                    write!(f, " {}", filter.as_ref().unwrap())?;
                }
                Ok(())
            }
            Statement::ShowCreate { obj_type, obj_name } => {
                write!(f, "SHOW CREATE {obj_type} {obj_name}",)?;
                Ok(())
            }
            Statement::ShowColumns {
                extended,
                full,
                table_name,
                filter,
            } => {
                write!(
                    f,
                    "SHOW {extended}{full}COLUMNS FROM {table_name}",
                    extended = if *extended { "EXTENDED " } else { "" },
                    full = if *full { "FULL " } else { "" },
                    table_name = table_name,
                )?;
                if let Some(filter) = filter {
                    write!(f, " {filter}")?;
                }
                Ok(())
            }
            Statement::ShowTables {
                extended,
                full,
                db_name,
                filter,
            } => {
                write!(
                    f,
                    "SHOW {extended}{full}TABLES",
                    extended = if *extended { "EXTENDED " } else { "" },
                    full = if *full { "FULL " } else { "" },
                )?;
                if let Some(db_name) = db_name {
                    write!(f, " FROM {db_name}")?;
                }
                if let Some(filter) = filter {
                    write!(f, " {filter}")?;
                }
                Ok(())
            }
            Statement::ShowFunctions { filter } => {
                write!(f, "SHOW FUNCTIONS")?;
                if let Some(filter) = filter {
                    write!(f, " {filter}")?;
                }
                Ok(())
            }
            Statement::Use { db_name } => {
                write!(f, "USE {db_name}")?;
                Ok(())
            }
            Statement::ShowCollation { filter } => {
                write!(f, "SHOW COLLATION")?;
                if let Some(filter) = filter {
                    write!(f, " {filter}")?;
                }
                Ok(())
            }
            Statement::StartTransaction {
                modes,
                begin: syntax_begin,
                modifier,
            } => {
                if *syntax_begin {
                    if let Some(modifier) = *modifier {
                        write!(f, "BEGIN {} TRANSACTION", modifier)?;
                    } else {
                        write!(f, "BEGIN TRANSACTION")?;
                    }
                } else {
                    write!(f, "START TRANSACTION")?;
                }
                if !modes.is_empty() {
                    write!(f, " {}", display_comma_separated(modes))?;
                }
                Ok(())
            }
            Statement::SetTransaction {
                modes,
                snapshot,
                session,
            } => {
                if *session {
                    write!(f, "SET SESSION CHARACTERISTICS AS TRANSACTION")?;
                } else {
                    write!(f, "SET TRANSACTION")?;
                }
                if !modes.is_empty() {
                    write!(f, " {}", display_comma_separated(modes))?;
                }
                if let Some(snapshot_id) = snapshot {
                    write!(f, " SNAPSHOT {snapshot_id}")?;
                }
                Ok(())
            }
            Statement::Commit { chain } => {
                write!(f, "COMMIT{}", if *chain { " AND CHAIN" } else { "" },)
            }
            Statement::Rollback { chain, savepoint } => {
                write!(f, "ROLLBACK")?;

                if *chain {
                    write!(f, " AND CHAIN")?;
                }

                if let Some(savepoint) = savepoint {
                    write!(f, " TO SAVEPOINT {savepoint}")?;
                }

                Ok(())
            }
            Statement::CreateSchema {
                schema_name,
                if_not_exists,
            } => write!(
                f,
                "CREATE SCHEMA {if_not_exists}{name}",
                if_not_exists = if *if_not_exists { "IF NOT EXISTS " } else { "" },
                name = schema_name
            ),
            Statement::Assert { condition, message } => {
                write!(f, "ASSERT {condition}")?;
                if let Some(m) = message {
                    write!(f, " AS {m}")?;
                }
                Ok(())
            }
            Statement::Grant {
                privileges,
                objects,
                grantees,
                with_grant_option,
                granted_by,
            } => {
                write!(f, "GRANT {privileges} ")?;
                write!(f, "ON {objects} ")?;
                write!(f, "TO {}", display_comma_separated(grantees))?;
                if *with_grant_option {
                    write!(f, " WITH GRANT OPTION")?;
                }
                if let Some(grantor) = granted_by {
                    write!(f, " GRANTED BY {grantor}")?;
                }
                Ok(())
            }
            Statement::Revoke {
                privileges,
                objects,
                grantees,
                granted_by,
                cascade,
            } => {
                write!(f, "REVOKE {privileges} ")?;
                write!(f, "ON {objects} ")?;
                write!(f, "FROM {}", display_comma_separated(grantees))?;
                if let Some(grantor) = granted_by {
                    write!(f, " GRANTED BY {grantor}")?;
                }
                write!(f, " {}", if *cascade { "CASCADE" } else { "RESTRICT" })?;
                Ok(())
            }
            Statement::Deallocate { name, prepare } => write!(
                f,
                "DEALLOCATE {prepare}{name}",
                prepare = if *prepare { "PREPARE " } else { "" },
                name = name,
            ),
            Statement::Execute { name, parameters } => {
                write!(f, "EXECUTE {name}")?;
                if !parameters.is_empty() {
                    write!(f, "({})", display_comma_separated(parameters))?;
                }
                Ok(())
            }
            Statement::Prepare {
                name,
                data_types,
                statement,
            } => {
                write!(f, "PREPARE {name} ")?;
                if !data_types.is_empty() {
                    write!(f, "({}) ", display_comma_separated(data_types))?;
                }
                write!(f, "AS {statement}")
            }
            Statement::Comment {
                object_type,
                object_name,
                comment,
                if_exists,
            } => {
                write!(f, "COMMENT ")?;
                if *if_exists {
                    write!(f, "IF EXISTS ")?
                };
                write!(f, "ON {object_type} {object_name} IS ")?;
                if let Some(c) = comment {
                    write!(f, "'{c}'")
                } else {
                    write!(f, "NULL")
                }
            }
            Statement::Savepoint { name } => {
                write!(f, "SAVEPOINT ")?;
                write!(f, "{name}")
            }
            Statement::ReleaseSavepoint { name } => {
                write!(f, "RELEASE SAVEPOINT {name}")
            }
            Statement::Merge {
                into,
                table,
                source,
                on,
                clauses,
            } => {
                write!(
                    f,
                    "MERGE{int} {table} USING {source} ",
                    int = if *into { " INTO" } else { "" }
                )?;
                write!(f, "ON {on} ")?;
                write!(f, "{}", display_separated(clauses, " "))
            }
            Statement::Cache {
                table_name,
                table_flag,
                has_as,
                options,
                query,
            } => {
                if table_flag.is_some() {
                    write!(
                        f,
                        "CACHE {table_flag} TABLE {table_name}",
                        table_flag = table_flag.clone().unwrap(),
                        table_name = table_name,
                    )?;
                } else {
                    write!(f, "CACHE TABLE {table_name}",)?;
                }

                if !options.is_empty() {
                    write!(f, " OPTIONS({})", display_comma_separated(options))?;
                }

                let has_query = query.is_some();
                if *has_as && has_query {
                    write!(f, " AS {query}", query = query.clone().unwrap())
                } else if !has_as && has_query {
                    write!(f, " {query}", query = query.clone().unwrap())
                } else if *has_as && !has_query {
                    write!(f, " AS")
                } else {
                    Ok(())
                }
            }
            Statement::UNCache {
                table_name,
                if_exists,
            } => {
                if *if_exists {
                    write!(f, "UNCACHE TABLE IF EXISTS {table_name}")
                } else {
                    write!(f, "UNCACHE TABLE {table_name}")
                }
            }
            Statement::CreateSequence {
                temporary,
                if_not_exists,
                name,
                data_type,
                sequence_options,
                owned_by,
            } => {
                let as_type: String = if let Some(dt) = data_type.as_ref() {
                    //Cannot use format!(" AS {}", dt), due to format! is not available in --target thumbv6m-none-eabi
                    // " AS ".to_owned() + &dt.to_string()
                    [" AS ", &dt.to_string()].concat()
                } else {
                    "".to_string()
                };
                write!(
                    f,
                    "CREATE {temporary}SEQUENCE {if_not_exists}{name}{as_type}",
                    if_not_exists = if *if_not_exists { "IF NOT EXISTS " } else { "" },
                    temporary = if *temporary { "TEMPORARY " } else { "" },
                    name = name,
                    as_type = as_type
                )?;
                for sequence_option in sequence_options {
                    write!(f, "{sequence_option}")?;
                }
                if let Some(ob) = owned_by.as_ref() {
                    write!(f, " OWNED BY {ob}")?;
                }
                write!(f, "")
            }
            Statement::CreateStage {
                or_replace,
                temporary,
                if_not_exists,
                name,
                stage_params,
                directory_table_params,
                file_format,
                copy_options,
                comment,
                ..
            } => {
                write!(
                    f,
                    "CREATE {or_replace}{temp}STAGE {if_not_exists}{name}{stage_params}",
                    temp = if *temporary { "TEMPORARY " } else { "" },
                    or_replace = if *or_replace { "OR REPLACE " } else { "" },
                    if_not_exists = if *if_not_exists { "IF NOT EXISTS " } else { "" },
                )?;
                if !directory_table_params.options.is_empty() {
                    write!(f, " DIRECTORY=({})", directory_table_params)?;
                }
                if !file_format.options.is_empty() {
                    write!(f, " FILE_FORMAT=({})", file_format)?;
                }
                if !copy_options.options.is_empty() {
                    write!(f, " COPY_OPTIONS=({})", copy_options)?;
                }
                if comment.is_some() {
                    write!(f, " COMMENT='{}'", comment.as_ref().unwrap())?;
                }
                Ok(())
            }
            Statement::CopyIntoSnowflake {
                into,
                from_stage,
                from_stage_alias,
                stage_params,
                from_transformations,
                files,
                pattern,
                file_format,
                copy_options,
                validation_mode,
            } => {
                write!(f, "COPY INTO {}", into)?;
                if from_transformations.is_none() {
                    // Standard data load
                    write!(f, " FROM {}{}", from_stage, stage_params)?;
                    if from_stage_alias.as_ref().is_some() {
                        write!(f, " AS {}", from_stage_alias.as_ref().unwrap())?;
                    }
                } else {
                    // Data load with transformation
                    write!(
                        f,
                        " FROM (SELECT {} FROM {}{}",
                        display_separated(from_transformations.as_ref().unwrap(), ", "),
                        from_stage,
                        stage_params,
                    )?;
                    if from_stage_alias.as_ref().is_some() {
                        write!(f, " AS {}", from_stage_alias.as_ref().unwrap())?;
                    }
                    write!(f, ")")?;
                }
                if files.is_some() {
                    write!(
                        f,
                        " FILES = ('{}')",
                        display_separated(files.as_ref().unwrap(), "', '")
                    )?;
                }
                if pattern.is_some() {
                    write!(f, " PATTERN = '{}'", pattern.as_ref().unwrap())?;
                }
                if !file_format.options.is_empty() {
                    write!(f, " FILE_FORMAT=({})", file_format)?;
                }
                if !copy_options.options.is_empty() {
                    write!(f, " COPY_OPTIONS=({})", copy_options)?;
                }
                if validation_mode.is_some() {
                    write!(
                        f,
                        " VALIDATION_MODE = {}",
                        validation_mode.as_ref().unwrap()
                    )?;
                }
                Ok(())
            }
            Statement::CreateType {
                name,
                representation,
            } => {
                write!(f, "CREATE TYPE {name} AS {representation}")
            }
            Statement::Pragma { name, value, is_eq } => {
                write!(f, "PRAGMA {name}")?;
                if value.is_some() {
                    let val = value.as_ref().unwrap();
                    if *is_eq {
                        write!(f, " = {val}")?;
                    } else {
                        write!(f, "({val})")?;
                    }
                }
                Ok(())
            }
            Statement::LockTables { tables } => {
                write!(f, "LOCK TABLES {}", display_comma_separated(tables))
            }
            Statement::UnlockTables => {
                write!(f, "UNLOCK TABLES")
            }
        }
    }
}

/// Can use to describe options in create sequence or table column type identity
/// ```sql
/// [ INCREMENT [ BY ] increment ]
///     [ MINVALUE minvalue | NO MINVALUE ] [ MAXVALUE maxvalue | NO MAXVALUE ]
///     [ START [ WITH ] start ] [ CACHE cache ] [ [ NO ] CYCLE ]
/// ```
#[derive(Debug, Clone, PartialEq, PartialOrd, Eq, Ord, Hash)]
#[cfg_attr(feature = "serde", derive(Serialize, Deserialize))]
#[cfg_attr(feature = "visitor", derive(Visit, VisitMut))]
pub enum SequenceOptions {
    IncrementBy(Expr, bool),
    MinValue(MinMaxValue),
    MaxValue(MinMaxValue),
    StartWith(Expr, bool),
    Cache(Expr),
    Cycle(bool),
}

impl fmt::Display for SequenceOptions {
    fn fmt(&self, f: &mut fmt::Formatter) -> fmt::Result {
        match self {
            SequenceOptions::IncrementBy(increment, by) => {
                write!(
                    f,
                    " INCREMENT{by} {increment}",
                    by = if *by { " BY" } else { "" },
                    increment = increment
                )
            }
            SequenceOptions::MinValue(value) => match value {
                MinMaxValue::Empty => {
                    write!(f, "")
                }
                MinMaxValue::None => {
                    write!(f, " NO MINVALUE")
                }
                MinMaxValue::Some(minvalue) => {
                    write!(f, " MINVALUE {minvalue}")
                }
            },
            SequenceOptions::MaxValue(value) => match value {
                MinMaxValue::Empty => {
                    write!(f, "")
                }
                MinMaxValue::None => {
                    write!(f, " NO MAXVALUE")
                }
                MinMaxValue::Some(maxvalue) => {
                    write!(f, " MAXVALUE {maxvalue}")
                }
            },
            SequenceOptions::StartWith(start, with) => {
                write!(
                    f,
                    " START{with} {start}",
                    with = if *with { " WITH" } else { "" },
                    start = start
                )
            }
            SequenceOptions::Cache(cache) => {
                write!(f, " CACHE {}", *cache)
            }
            SequenceOptions::Cycle(no) => {
                write!(f, " {}CYCLE", if *no { "NO " } else { "" })
            }
        }
    }
}

/// Can use to describe options in  create sequence or table column type identity
/// [ MINVALUE minvalue | NO MINVALUE ] [ MAXVALUE maxvalue | NO MAXVALUE ]
#[derive(Debug, Clone, PartialEq, PartialOrd, Eq, Ord, Hash)]
#[cfg_attr(feature = "serde", derive(Serialize, Deserialize))]
#[cfg_attr(feature = "visitor", derive(Visit, VisitMut))]
pub enum MinMaxValue {
    // clause is not specified
    Empty,
    // NO MINVALUE/NO MAXVALUE
    None,
    // MINVALUE <expr> / MAXVALUE <expr>
    Some(Expr),
}

#[derive(Debug, Clone, PartialEq, PartialOrd, Eq, Ord, Hash)]
#[cfg_attr(feature = "serde", derive(Serialize, Deserialize))]
#[cfg_attr(feature = "visitor", derive(Visit, VisitMut))]
#[non_exhaustive]
pub enum OnInsert {
    /// ON DUPLICATE KEY UPDATE (MySQL when the key already exists, then execute an update instead)
    DuplicateKeyUpdate(Vec<Assignment>),
    /// ON CONFLICT is a PostgreSQL and Sqlite extension
    OnConflict(OnConflict),
}

#[derive(Debug, Clone, PartialEq, PartialOrd, Eq, Ord, Hash)]
#[cfg_attr(feature = "serde", derive(Serialize, Deserialize))]
#[cfg_attr(feature = "visitor", derive(Visit, VisitMut))]
pub struct OnConflict {
    pub conflict_target: Option<ConflictTarget>,
    pub action: OnConflictAction,
}
#[derive(Debug, Clone, PartialEq, PartialOrd, Eq, Ord, Hash)]
#[cfg_attr(feature = "serde", derive(Serialize, Deserialize))]
#[cfg_attr(feature = "visitor", derive(Visit, VisitMut))]
pub enum ConflictTarget {
    Columns(Vec<Ident>),
    OnConstraint(ObjectName),
}
#[derive(Debug, Clone, PartialEq, PartialOrd, Eq, Ord, Hash)]
#[cfg_attr(feature = "serde", derive(Serialize, Deserialize))]
#[cfg_attr(feature = "visitor", derive(Visit, VisitMut))]
pub enum OnConflictAction {
    DoNothing,
    DoUpdate(DoUpdate),
}

#[derive(Debug, Clone, PartialEq, PartialOrd, Eq, Ord, Hash)]
#[cfg_attr(feature = "serde", derive(Serialize, Deserialize))]
#[cfg_attr(feature = "visitor", derive(Visit, VisitMut))]
pub struct DoUpdate {
    /// Column assignments
    pub assignments: Vec<Assignment>,
    /// WHERE
    pub selection: Option<Expr>,
}

impl fmt::Display for OnInsert {
    fn fmt(&self, f: &mut fmt::Formatter) -> fmt::Result {
        match self {
            Self::DuplicateKeyUpdate(expr) => write!(
                f,
                " ON DUPLICATE KEY UPDATE {}",
                display_comma_separated(expr)
            ),
            Self::OnConflict(o) => write!(f, "{o}"),
        }
    }
}
impl fmt::Display for OnConflict {
    fn fmt(&self, f: &mut fmt::Formatter) -> fmt::Result {
        write!(f, " ON CONFLICT")?;
        if let Some(target) = &self.conflict_target {
            write!(f, "{target}")?;
        }
        write!(f, " {}", self.action)
    }
}
impl fmt::Display for ConflictTarget {
    fn fmt(&self, f: &mut fmt::Formatter) -> fmt::Result {
        match self {
            ConflictTarget::Columns(cols) => write!(f, "({})", display_comma_separated(cols)),
            ConflictTarget::OnConstraint(name) => write!(f, " ON CONSTRAINT {name}"),
        }
    }
}
impl fmt::Display for OnConflictAction {
    fn fmt(&self, f: &mut fmt::Formatter) -> fmt::Result {
        match self {
            Self::DoNothing => write!(f, "DO NOTHING"),
            Self::DoUpdate(do_update) => {
                write!(f, "DO UPDATE")?;
                if !do_update.assignments.is_empty() {
                    write!(
                        f,
                        " SET {}",
                        display_comma_separated(&do_update.assignments)
                    )?;
                }
                if let Some(selection) = &do_update.selection {
                    write!(f, " WHERE {selection}")?;
                }
                Ok(())
            }
        }
    }
}

/// Privileges granted in a GRANT statement or revoked in a REVOKE statement.
#[derive(Debug, Clone, PartialEq, PartialOrd, Eq, Ord, Hash)]
#[cfg_attr(feature = "serde", derive(Serialize, Deserialize))]
#[cfg_attr(feature = "visitor", derive(Visit, VisitMut))]
pub enum Privileges {
    /// All privileges applicable to the object type
    All {
        /// Optional keyword from the spec, ignored in practice
        with_privileges_keyword: bool,
    },
    /// Specific privileges (e.g. `SELECT`, `INSERT`)
    Actions(Vec<Action>),
}

impl fmt::Display for Privileges {
    fn fmt(&self, f: &mut fmt::Formatter) -> fmt::Result {
        match self {
            Privileges::All {
                with_privileges_keyword,
            } => {
                write!(
                    f,
                    "ALL{}",
                    if *with_privileges_keyword {
                        " PRIVILEGES"
                    } else {
                        ""
                    }
                )
            }
            Privileges::Actions(actions) => {
                write!(f, "{}", display_comma_separated(actions))
            }
        }
    }
}

/// Specific direction for FETCH statement
#[derive(Debug, Clone, PartialEq, PartialOrd, Eq, Ord, Hash)]
#[cfg_attr(feature = "serde", derive(Serialize, Deserialize))]
#[cfg_attr(feature = "visitor", derive(Visit, VisitMut))]
pub enum FetchDirection {
    Count { limit: Value },
    Next,
    Prior,
    First,
    Last,
    Absolute { limit: Value },
    Relative { limit: Value },
    All,
    // FORWARD
    // FORWARD count
    Forward { limit: Option<Value> },
    ForwardAll,
    // BACKWARD
    // BACKWARD count
    Backward { limit: Option<Value> },
    BackwardAll,
}

impl fmt::Display for FetchDirection {
    fn fmt(&self, f: &mut fmt::Formatter) -> fmt::Result {
        match self {
            FetchDirection::Count { limit } => f.write_str(&limit.to_string())?,
            FetchDirection::Next => f.write_str("NEXT")?,
            FetchDirection::Prior => f.write_str("PRIOR")?,
            FetchDirection::First => f.write_str("FIRST")?,
            FetchDirection::Last => f.write_str("LAST")?,
            FetchDirection::Absolute { limit } => {
                f.write_str("ABSOLUTE ")?;
                f.write_str(&limit.to_string())?;
            }
            FetchDirection::Relative { limit } => {
                f.write_str("RELATIVE ")?;
                f.write_str(&limit.to_string())?;
            }
            FetchDirection::All => f.write_str("ALL")?,
            FetchDirection::Forward { limit } => {
                f.write_str("FORWARD")?;

                if let Some(l) = limit {
                    f.write_str(" ")?;
                    f.write_str(&l.to_string())?;
                }
            }
            FetchDirection::ForwardAll => f.write_str("FORWARD ALL")?,
            FetchDirection::Backward { limit } => {
                f.write_str("BACKWARD")?;

                if let Some(l) = limit {
                    f.write_str(" ")?;
                    f.write_str(&l.to_string())?;
                }
            }
            FetchDirection::BackwardAll => f.write_str("BACKWARD ALL")?,
        };

        Ok(())
    }
}

/// A privilege on a database object (table, sequence, etc.).
#[derive(Debug, Clone, PartialEq, PartialOrd, Eq, Ord, Hash)]
#[cfg_attr(feature = "serde", derive(Serialize, Deserialize))]
#[cfg_attr(feature = "visitor", derive(Visit, VisitMut))]
pub enum Action {
    Connect,
    Create,
    Delete,
    Execute,
    Insert { columns: Option<Vec<Ident>> },
    References { columns: Option<Vec<Ident>> },
    Select { columns: Option<Vec<Ident>> },
    Temporary,
    Trigger,
    Truncate,
    Update { columns: Option<Vec<Ident>> },
    Usage,
}

impl fmt::Display for Action {
    fn fmt(&self, f: &mut fmt::Formatter) -> fmt::Result {
        match self {
            Action::Connect => f.write_str("CONNECT")?,
            Action::Create => f.write_str("CREATE")?,
            Action::Delete => f.write_str("DELETE")?,
            Action::Execute => f.write_str("EXECUTE")?,
            Action::Insert { .. } => f.write_str("INSERT")?,
            Action::References { .. } => f.write_str("REFERENCES")?,
            Action::Select { .. } => f.write_str("SELECT")?,
            Action::Temporary => f.write_str("TEMPORARY")?,
            Action::Trigger => f.write_str("TRIGGER")?,
            Action::Truncate => f.write_str("TRUNCATE")?,
            Action::Update { .. } => f.write_str("UPDATE")?,
            Action::Usage => f.write_str("USAGE")?,
        };
        match self {
            Action::Insert { columns }
            | Action::References { columns }
            | Action::Select { columns }
            | Action::Update { columns } => {
                if let Some(columns) = columns {
                    write!(f, " ({})", display_comma_separated(columns))?;
                }
            }
            _ => (),
        };
        Ok(())
    }
}

/// Objects on which privileges are granted in a GRANT statement.
#[derive(Debug, Clone, PartialEq, PartialOrd, Eq, Ord, Hash)]
#[cfg_attr(feature = "serde", derive(Serialize, Deserialize))]
#[cfg_attr(feature = "visitor", derive(Visit, VisitMut))]
pub enum GrantObjects {
    /// Grant privileges on `ALL SEQUENCES IN SCHEMA <schema_name> [, ...]`
    AllSequencesInSchema { schemas: Vec<ObjectName> },
    /// Grant privileges on `ALL TABLES IN SCHEMA <schema_name> [, ...]`
    AllTablesInSchema { schemas: Vec<ObjectName> },
    /// Grant privileges on specific schemas
    Schemas(Vec<ObjectName>),
    /// Grant privileges on specific sequences
    Sequences(Vec<ObjectName>),
    /// Grant privileges on specific tables
    Tables(Vec<ObjectName>),
}

impl fmt::Display for GrantObjects {
    fn fmt(&self, f: &mut fmt::Formatter) -> fmt::Result {
        match self {
            GrantObjects::Sequences(sequences) => {
                write!(f, "SEQUENCE {}", display_comma_separated(sequences))
            }
            GrantObjects::Schemas(schemas) => {
                write!(f, "SCHEMA {}", display_comma_separated(schemas))
            }
            GrantObjects::Tables(tables) => {
                write!(f, "{}", display_comma_separated(tables))
            }
            GrantObjects::AllSequencesInSchema { schemas } => {
                write!(
                    f,
                    "ALL SEQUENCES IN SCHEMA {}",
                    display_comma_separated(schemas)
                )
            }
            GrantObjects::AllTablesInSchema { schemas } => {
                write!(
                    f,
                    "ALL TABLES IN SCHEMA {}",
                    display_comma_separated(schemas)
                )
            }
        }
    }
}

/// SQL assignment `foo = expr` as used in SQLUpdate
#[derive(Debug, Clone, PartialEq, PartialOrd, Eq, Ord, Hash)]
#[cfg_attr(feature = "serde", derive(Serialize, Deserialize))]
#[cfg_attr(feature = "visitor", derive(Visit, VisitMut))]
pub struct Assignment {
    pub id: Vec<Ident>,
    pub value: Expr,
}

impl fmt::Display for Assignment {
    fn fmt(&self, f: &mut fmt::Formatter) -> fmt::Result {
        write!(f, "{} = {}", display_separated(&self.id, "."), self.value)
    }
}

#[derive(Debug, Clone, PartialEq, PartialOrd, Eq, Ord, Hash)]
#[cfg_attr(feature = "serde", derive(Serialize, Deserialize))]
#[cfg_attr(feature = "visitor", derive(Visit, VisitMut))]
pub enum FunctionArgExpr {
    Expr(Expr),
    /// Qualified wildcard, e.g. `alias.*` or `schema.table.*`.
    QualifiedWildcard(ObjectName),
    /// An unqualified `*`
    Wildcard,
}

impl fmt::Display for FunctionArgExpr {
    fn fmt(&self, f: &mut fmt::Formatter) -> fmt::Result {
        match self {
            FunctionArgExpr::Expr(expr) => write!(f, "{expr}"),
            FunctionArgExpr::QualifiedWildcard(prefix) => write!(f, "{prefix}.*"),
            FunctionArgExpr::Wildcard => f.write_str("*"),
        }
    }
}

#[derive(Debug, Clone, PartialEq, PartialOrd, Eq, Ord, Hash)]
#[cfg_attr(feature = "serde", derive(Serialize, Deserialize))]
#[cfg_attr(feature = "visitor", derive(Visit, VisitMut))]
pub enum FunctionArg {
    Named { name: Ident, arg: FunctionArgExpr },
    Unnamed(FunctionArgExpr),
}

impl fmt::Display for FunctionArg {
    fn fmt(&self, f: &mut fmt::Formatter) -> fmt::Result {
        match self {
            FunctionArg::Named { name, arg } => write!(f, "{name} => {arg}"),
            FunctionArg::Unnamed(unnamed_arg) => write!(f, "{unnamed_arg}"),
        }
    }
}

#[derive(Debug, Clone, PartialEq, PartialOrd, Eq, Ord, Hash)]
#[cfg_attr(feature = "serde", derive(Serialize, Deserialize))]
#[cfg_attr(feature = "visitor", derive(Visit, VisitMut))]
pub enum CloseCursor {
    All,
    Specific { name: Ident },
}

impl fmt::Display for CloseCursor {
    fn fmt(&self, f: &mut fmt::Formatter) -> fmt::Result {
        match self {
            CloseCursor::All => write!(f, "ALL"),
            CloseCursor::Specific { name } => write!(f, "{name}"),
        }
    }
}

/// A function call
#[derive(Debug, Clone, PartialEq, PartialOrd, Eq, Ord, Hash)]
#[cfg_attr(feature = "serde", derive(Serialize, Deserialize))]
#[cfg_attr(feature = "visitor", derive(Visit, VisitMut))]
pub struct Function {
    pub name: ObjectName,
    pub args: Vec<FunctionArg>,
    /// e.g. `x > 5` in `COUNT(x) FILTER (WHERE x > 5)`
    pub filter: Option<Box<Expr>>,
    // Snowflake/MSSQL supports diffrent options for null treatment in rank functions
    pub null_treatment: Option<NullTreatment>,
    pub over: Option<WindowType>,
    // aggregate functions may specify eg `COUNT(DISTINCT x)`
    pub distinct: bool,
    // Some functions must be called without trailing parentheses, for example Postgres
    // do it for current_catalog, current_schema, etc. This flags is used for formatting.
    pub special: bool,
    // Required ordering for the function (if empty, there is no requirement).
    pub order_by: Vec<OrderByExpr>,
}

#[derive(Debug, Copy, Clone, PartialEq, PartialOrd, Eq, Ord, Hash)]
#[cfg_attr(feature = "serde", derive(Serialize, Deserialize))]
#[cfg_attr(feature = "visitor", derive(Visit, VisitMut))]
pub enum AnalyzeFormat {
    TEXT,
    GRAPHVIZ,
    JSON,
}

impl fmt::Display for AnalyzeFormat {
    fn fmt(&self, f: &mut core::fmt::Formatter<'_>) -> core::fmt::Result {
        f.write_str(match self {
            AnalyzeFormat::TEXT => "TEXT",
            AnalyzeFormat::GRAPHVIZ => "GRAPHVIZ",
            AnalyzeFormat::JSON => "JSON",
        })
    }
}

impl fmt::Display for Function {
    fn fmt(&self, f: &mut fmt::Formatter) -> fmt::Result {
        if self.special {
            write!(f, "{}", self.name)?;
        } else {
            let order_by = if !self.order_by.is_empty() {
                " ORDER BY "
            } else {
                ""
            };
            write!(
                f,
                "{}({}{}{order_by}{})",
                self.name,
                if self.distinct { "DISTINCT " } else { "" },
                display_comma_separated(&self.args),
                display_comma_separated(&self.order_by),
            )?;

            if let Some(filter_cond) = &self.filter {
                write!(f, " FILTER (WHERE {filter_cond})")?;
            }

            if let Some(o) = &self.null_treatment {
                write!(f, " {o}")?;
            }

            if let Some(o) = &self.over {
                write!(f, " OVER {o}")?;
            }
        }

        Ok(())
    }
}

/// External table's available file format
#[derive(Debug, Copy, Clone, PartialEq, PartialOrd, Eq, Ord, Hash)]
#[cfg_attr(feature = "serde", derive(Serialize, Deserialize))]
#[cfg_attr(feature = "visitor", derive(Visit, VisitMut))]
pub enum FileFormat {
    TEXTFILE,
    SEQUENCEFILE,
    ORC,
    PARQUET,
    AVRO,
    RCFILE,
    JSONFILE,
}

impl fmt::Display for FileFormat {
    fn fmt(&self, f: &mut fmt::Formatter) -> fmt::Result {
        use self::FileFormat::*;
        f.write_str(match self {
            TEXTFILE => "TEXTFILE",
            SEQUENCEFILE => "SEQUENCEFILE",
            ORC => "ORC",
            PARQUET => "PARQUET",
            AVRO => "AVRO",
            RCFILE => "RCFILE",
            JSONFILE => "JSONFILE",
        })
    }
}

/// A `LISTAGG` invocation `LISTAGG( [ DISTINCT ] <expr>[, <separator> ] [ON OVERFLOW <on_overflow>] ) )
/// [ WITHIN GROUP (ORDER BY <within_group1>[, ...] ) ]`
#[derive(Debug, Clone, PartialEq, PartialOrd, Eq, Ord, Hash)]
#[cfg_attr(feature = "serde", derive(Serialize, Deserialize))]
#[cfg_attr(feature = "visitor", derive(Visit, VisitMut))]
pub struct ListAgg {
    pub distinct: bool,
    pub expr: Box<Expr>,
    pub separator: Option<Box<Expr>>,
    pub on_overflow: Option<ListAggOnOverflow>,
    pub within_group: Vec<OrderByExpr>,
}

impl fmt::Display for ListAgg {
    fn fmt(&self, f: &mut fmt::Formatter) -> fmt::Result {
        write!(
            f,
            "LISTAGG({}{}",
            if self.distinct { "DISTINCT " } else { "" },
            self.expr
        )?;
        if let Some(separator) = &self.separator {
            write!(f, ", {separator}")?;
        }
        if let Some(on_overflow) = &self.on_overflow {
            write!(f, "{on_overflow}")?;
        }
        write!(f, ")")?;
        if !self.within_group.is_empty() {
            write!(
                f,
                " WITHIN GROUP (ORDER BY {})",
                display_comma_separated(&self.within_group)
            )?;
        }
        Ok(())
    }
}

/// The `ON OVERFLOW` clause of a LISTAGG invocation
#[derive(Debug, Clone, PartialEq, PartialOrd, Eq, Ord, Hash)]
#[cfg_attr(feature = "serde", derive(Serialize, Deserialize))]
#[cfg_attr(feature = "visitor", derive(Visit, VisitMut))]
pub enum ListAggOnOverflow {
    /// `ON OVERFLOW ERROR`
    Error,

    /// `ON OVERFLOW TRUNCATE [ <filler> ] WITH[OUT] COUNT`
    Truncate {
        filler: Option<Box<Expr>>,
        with_count: bool,
    },
}

impl fmt::Display for ListAggOnOverflow {
    fn fmt(&self, f: &mut fmt::Formatter) -> fmt::Result {
        write!(f, " ON OVERFLOW")?;
        match self {
            ListAggOnOverflow::Error => write!(f, " ERROR"),
            ListAggOnOverflow::Truncate { filler, with_count } => {
                write!(f, " TRUNCATE")?;
                if let Some(filler) = filler {
                    write!(f, " {filler}")?;
                }
                if *with_count {
                    write!(f, " WITH")?;
                } else {
                    write!(f, " WITHOUT")?;
                }
                write!(f, " COUNT")
            }
        }
    }
}

/// An `ARRAY_AGG` invocation `ARRAY_AGG( [ DISTINCT ] <expr> [ORDER BY <expr>] [LIMIT <n>] )`
/// Or `ARRAY_AGG( [ DISTINCT ] <expr> ) [ WITHIN GROUP ( ORDER BY <expr> ) ]`
/// ORDER BY position is defined differently for BigQuery, Postgres and Snowflake.
#[derive(Debug, Clone, PartialEq, PartialOrd, Eq, Ord, Hash)]
#[cfg_attr(feature = "serde", derive(Serialize, Deserialize))]
#[cfg_attr(feature = "visitor", derive(Visit, VisitMut))]
pub struct ArrayAgg {
    pub distinct: bool,
    pub expr: Box<Expr>,
    pub order_by: Option<Vec<OrderByExpr>>,
    pub limit: Option<Box<Expr>>,
    pub within_group: bool, // order by is used inside a within group or not
}

impl fmt::Display for ArrayAgg {
    fn fmt(&self, f: &mut fmt::Formatter) -> fmt::Result {
        write!(
            f,
            "ARRAY_AGG({}{}",
            if self.distinct { "DISTINCT " } else { "" },
            self.expr
        )?;
        if !self.within_group {
            if let Some(order_by) = &self.order_by {
                write!(f, " ORDER BY {}", display_comma_separated(order_by))?;
            }
            if let Some(limit) = &self.limit {
                write!(f, " LIMIT {limit}")?;
            }
        }
        write!(f, ")")?;
        if self.within_group {
            if let Some(order_by) = &self.order_by {
                write!(
                    f,
                    " WITHIN GROUP (ORDER BY {})",
                    display_comma_separated(order_by)
                )?;
            }
        }
        Ok(())
    }
}

#[derive(Debug, Copy, Clone, PartialEq, PartialOrd, Eq, Ord, Hash)]
#[cfg_attr(feature = "serde", derive(Serialize, Deserialize))]
#[cfg_attr(feature = "visitor", derive(Visit, VisitMut))]
pub enum ObjectType {
    Table,
    View,
    Index,
    Schema,
    Role,
    Sequence,
    Stage,
}

impl fmt::Display for ObjectType {
    fn fmt(&self, f: &mut fmt::Formatter) -> fmt::Result {
        f.write_str(match self {
            ObjectType::Table => "TABLE",
            ObjectType::View => "VIEW",
            ObjectType::Index => "INDEX",
            ObjectType::Schema => "SCHEMA",
            ObjectType::Role => "ROLE",
            ObjectType::Sequence => "SEQUENCE",
            ObjectType::Stage => "STAGE",
        })
    }
}

#[derive(Debug, Copy, Clone, PartialEq, PartialOrd, Eq, Ord, Hash)]
#[cfg_attr(feature = "serde", derive(Serialize, Deserialize))]
#[cfg_attr(feature = "visitor", derive(Visit, VisitMut))]
pub enum KillType {
    Connection,
    Query,
    Mutation,
}

impl fmt::Display for KillType {
    fn fmt(&self, f: &mut fmt::Formatter) -> fmt::Result {
        f.write_str(match self {
            // MySQL
            KillType::Connection => "CONNECTION",
            KillType::Query => "QUERY",
            // Clickhouse supports Mutation
            KillType::Mutation => "MUTATION",
        })
    }
}

#[derive(Debug, Clone, PartialEq, PartialOrd, Eq, Ord, Hash)]
#[cfg_attr(feature = "serde", derive(Serialize, Deserialize))]
#[cfg_attr(feature = "visitor", derive(Visit, VisitMut))]
pub enum HiveDistributionStyle {
    PARTITIONED {
        columns: Vec<ColumnDef>,
    },
    CLUSTERED {
        columns: Vec<Ident>,
        sorted_by: Vec<ColumnDef>,
        num_buckets: i32,
    },
    SKEWED {
        columns: Vec<ColumnDef>,
        on: Vec<ColumnDef>,
        stored_as_directories: bool,
    },
    NONE,
}

#[derive(Debug, Clone, PartialEq, PartialOrd, Eq, Ord, Hash)]
#[cfg_attr(feature = "serde", derive(Serialize, Deserialize))]
#[cfg_attr(feature = "visitor", derive(Visit, VisitMut))]
pub enum HiveRowFormat {
    SERDE { class: String },
    DELIMITED,
}

#[derive(Debug, Clone, PartialEq, PartialOrd, Eq, Ord, Hash)]
#[cfg_attr(feature = "serde", derive(Serialize, Deserialize))]
#[cfg_attr(feature = "visitor", derive(Visit, VisitMut))]
#[allow(clippy::large_enum_variant)]
pub enum HiveIOFormat {
    IOF {
        input_format: Expr,
        output_format: Expr,
    },
    FileFormat {
        format: FileFormat,
    },
}

#[derive(Debug, Clone, PartialEq, PartialOrd, Eq, Ord, Hash, Default)]
#[cfg_attr(feature = "serde", derive(Serialize, Deserialize))]
#[cfg_attr(feature = "visitor", derive(Visit, VisitMut))]
pub struct HiveFormat {
    pub row_format: Option<HiveRowFormat>,
    pub storage: Option<HiveIOFormat>,
    pub location: Option<String>,
}

#[derive(Debug, Clone, PartialEq, PartialOrd, Eq, Ord, Hash)]
#[cfg_attr(feature = "serde", derive(Serialize, Deserialize))]
#[cfg_attr(feature = "visitor", derive(Visit, VisitMut))]
pub struct SqlOption {
    pub name: Ident,
    pub value: Value,
}

impl fmt::Display for SqlOption {
    fn fmt(&self, f: &mut fmt::Formatter) -> fmt::Result {
        write!(f, "{} = {}", self.name, self.value)
    }
}

#[derive(Debug, Copy, Clone, PartialEq, PartialOrd, Eq, Ord, Hash)]
#[cfg_attr(feature = "serde", derive(Serialize, Deserialize))]
#[cfg_attr(feature = "visitor", derive(Visit, VisitMut))]
pub enum TransactionMode {
    AccessMode(TransactionAccessMode),
    IsolationLevel(TransactionIsolationLevel),
}

impl fmt::Display for TransactionMode {
    fn fmt(&self, f: &mut fmt::Formatter) -> fmt::Result {
        use TransactionMode::*;
        match self {
            AccessMode(access_mode) => write!(f, "{access_mode}"),
            IsolationLevel(iso_level) => write!(f, "ISOLATION LEVEL {iso_level}"),
        }
    }
}

#[derive(Debug, Copy, Clone, PartialEq, PartialOrd, Eq, Ord, Hash)]
#[cfg_attr(feature = "serde", derive(Serialize, Deserialize))]
#[cfg_attr(feature = "visitor", derive(Visit, VisitMut))]
pub enum TransactionAccessMode {
    ReadOnly,
    ReadWrite,
}

impl fmt::Display for TransactionAccessMode {
    fn fmt(&self, f: &mut fmt::Formatter) -> fmt::Result {
        use TransactionAccessMode::*;
        f.write_str(match self {
            ReadOnly => "READ ONLY",
            ReadWrite => "READ WRITE",
        })
    }
}

#[derive(Debug, Copy, Clone, PartialEq, PartialOrd, Eq, Ord, Hash)]
#[cfg_attr(feature = "serde", derive(Serialize, Deserialize))]
#[cfg_attr(feature = "visitor", derive(Visit, VisitMut))]
pub enum TransactionIsolationLevel {
    ReadUncommitted,
    ReadCommitted,
    RepeatableRead,
    Serializable,
}

impl fmt::Display for TransactionIsolationLevel {
    fn fmt(&self, f: &mut fmt::Formatter) -> fmt::Result {
        use TransactionIsolationLevel::*;
        f.write_str(match self {
            ReadUncommitted => "READ UNCOMMITTED",
            ReadCommitted => "READ COMMITTED",
            RepeatableRead => "REPEATABLE READ",
            Serializable => "SERIALIZABLE",
        })
    }
}

/// SQLite specific syntax
///
/// <https://sqlite.org/lang_transaction.html>
#[derive(Debug, Copy, Clone, PartialEq, PartialOrd, Eq, Ord, Hash)]
#[cfg_attr(feature = "serde", derive(Serialize, Deserialize))]
#[cfg_attr(feature = "visitor", derive(Visit, VisitMut))]
pub enum TransactionModifier {
    Deferred,
    Immediate,
    Exclusive,
}

impl fmt::Display for TransactionModifier {
    fn fmt(&self, f: &mut fmt::Formatter) -> fmt::Result {
        use TransactionModifier::*;
        f.write_str(match self {
            Deferred => "DEFERRED",
            Immediate => "IMMEDIATE",
            Exclusive => "EXCLUSIVE",
        })
    }
}

#[derive(Debug, Clone, PartialEq, PartialOrd, Eq, Ord, Hash)]
#[cfg_attr(feature = "serde", derive(Serialize, Deserialize))]
#[cfg_attr(feature = "visitor", derive(Visit, VisitMut))]
pub enum ShowStatementFilter {
    Like(String),
    ILike(String),
    Where(Expr),
}

impl fmt::Display for ShowStatementFilter {
    fn fmt(&self, f: &mut fmt::Formatter) -> fmt::Result {
        use ShowStatementFilter::*;
        match self {
            Like(pattern) => write!(f, "LIKE '{}'", value::escape_single_quote_string(pattern)),
            ILike(pattern) => write!(f, "ILIKE {}", value::escape_single_quote_string(pattern)),
            Where(expr) => write!(f, "WHERE {expr}"),
        }
    }
}

/// Sqlite specific syntax
///
/// See [Sqlite documentation](https://sqlite.org/lang_conflict.html)
/// for more details.
#[derive(Debug, Copy, Clone, PartialEq, PartialOrd, Eq, Ord, Hash)]
#[cfg_attr(feature = "serde", derive(Serialize, Deserialize))]
#[cfg_attr(feature = "visitor", derive(Visit, VisitMut))]
pub enum SqliteOnConflict {
    Rollback,
    Abort,
    Fail,
    Ignore,
    Replace,
}

impl fmt::Display for SqliteOnConflict {
    fn fmt(&self, f: &mut fmt::Formatter) -> fmt::Result {
        use SqliteOnConflict::*;
        match self {
            Rollback => write!(f, "ROLLBACK"),
            Abort => write!(f, "ABORT"),
            Fail => write!(f, "FAIL"),
            Ignore => write!(f, "IGNORE"),
            Replace => write!(f, "REPLACE"),
        }
    }
}

/// Mysql specific syntax
///
/// See [Mysql documentation](https://dev.mysql.com/doc/refman/8.0/en/replace.html)
/// See [Mysql documentation](https://dev.mysql.com/doc/refman/8.0/en/insert.html)
/// for more details.
#[derive(Debug, Copy, Clone, PartialEq, PartialOrd, Eq, Ord, Hash)]
#[cfg_attr(feature = "serde", derive(Serialize, Deserialize))]
#[cfg_attr(feature = "visitor", derive(Visit, VisitMut))]
pub enum MysqlInsertPriority {
    LowPriority,
    Delayed,
    HighPriority,
}

impl fmt::Display for crate::ast::MysqlInsertPriority {
    fn fmt(&self, f: &mut fmt::Formatter) -> fmt::Result {
        use MysqlInsertPriority::*;
        match self {
            LowPriority => write!(f, "LOW_PRIORITY"),
            Delayed => write!(f, "DELAYED"),
            HighPriority => write!(f, "HIGH_PRIORITY"),
        }
    }
}

#[derive(Debug, Clone, PartialEq, PartialOrd, Eq, Ord, Hash)]
#[cfg_attr(feature = "serde", derive(Serialize, Deserialize))]
#[cfg_attr(feature = "visitor", derive(Visit, VisitMut))]
pub enum CopySource {
    Table {
        /// The name of the table to copy from.
        table_name: ObjectName,
        /// A list of column names to copy. Empty list means that all columns
        /// are copied.
        columns: Vec<Ident>,
    },
    Query(Box<Query>),
}

#[derive(Debug, Clone, PartialEq, PartialOrd, Eq, Ord, Hash)]
#[cfg_attr(feature = "serde", derive(Serialize, Deserialize))]
#[cfg_attr(feature = "visitor", derive(Visit, VisitMut))]
pub enum CopyTarget {
    Stdin,
    Stdout,
    File {
        /// The path name of the input or output file.
        filename: String,
    },
    Program {
        /// A command to execute
        command: String,
    },
}

impl fmt::Display for CopyTarget {
    fn fmt(&self, f: &mut fmt::Formatter) -> fmt::Result {
        use CopyTarget::*;
        match self {
            Stdin { .. } => write!(f, "STDIN"),
            Stdout => write!(f, "STDOUT"),
            File { filename } => write!(f, "'{}'", value::escape_single_quote_string(filename)),
            Program { command } => write!(
                f,
                "PROGRAM '{}'",
                value::escape_single_quote_string(command)
            ),
        }
    }
}

#[derive(Debug, Copy, Clone, PartialEq, PartialOrd, Eq, Ord, Hash)]
#[cfg_attr(feature = "serde", derive(Serialize, Deserialize))]
#[cfg_attr(feature = "visitor", derive(Visit, VisitMut))]
pub enum OnCommit {
    DeleteRows,
    PreserveRows,
    Drop,
}

/// An option in `COPY` statement.
///
/// <https://www.postgresql.org/docs/14/sql-copy.html>
#[derive(Debug, Clone, PartialEq, PartialOrd, Eq, Ord, Hash)]
#[cfg_attr(feature = "serde", derive(Serialize, Deserialize))]
#[cfg_attr(feature = "visitor", derive(Visit, VisitMut))]
pub enum CopyOption {
    /// FORMAT format_name
    Format(Ident),
    /// FREEZE \[ boolean \]
    Freeze(bool),
    /// DELIMITER 'delimiter_character'
    Delimiter(char),
    /// NULL 'null_string'
    Null(String),
    /// HEADER \[ boolean \]
    Header(bool),
    /// QUOTE 'quote_character'
    Quote(char),
    /// ESCAPE 'escape_character'
    Escape(char),
    /// FORCE_QUOTE { ( column_name [, ...] ) | * }
    ForceQuote(Vec<Ident>),
    /// FORCE_NOT_NULL ( column_name [, ...] )
    ForceNotNull(Vec<Ident>),
    /// FORCE_NULL ( column_name [, ...] )
    ForceNull(Vec<Ident>),
    /// ENCODING 'encoding_name'
    Encoding(String),
}

impl fmt::Display for CopyOption {
    fn fmt(&self, f: &mut fmt::Formatter) -> fmt::Result {
        use CopyOption::*;
        match self {
            Format(name) => write!(f, "FORMAT {name}"),
            Freeze(true) => write!(f, "FREEZE"),
            Freeze(false) => write!(f, "FREEZE FALSE"),
            Delimiter(char) => write!(f, "DELIMITER '{char}'"),
            Null(string) => write!(f, "NULL '{}'", value::escape_single_quote_string(string)),
            Header(true) => write!(f, "HEADER"),
            Header(false) => write!(f, "HEADER FALSE"),
            Quote(char) => write!(f, "QUOTE '{char}'"),
            Escape(char) => write!(f, "ESCAPE '{char}'"),
            ForceQuote(columns) => write!(f, "FORCE_QUOTE ({})", display_comma_separated(columns)),
            ForceNotNull(columns) => {
                write!(f, "FORCE_NOT_NULL ({})", display_comma_separated(columns))
            }
            ForceNull(columns) => write!(f, "FORCE_NULL ({})", display_comma_separated(columns)),
            Encoding(name) => write!(f, "ENCODING '{}'", value::escape_single_quote_string(name)),
        }
    }
}

/// An option in `COPY` statement before PostgreSQL version 9.0.
///
/// <https://www.postgresql.org/docs/8.4/sql-copy.html>
#[derive(Debug, Clone, PartialEq, PartialOrd, Eq, Ord, Hash)]
#[cfg_attr(feature = "serde", derive(Serialize, Deserialize))]
#[cfg_attr(feature = "visitor", derive(Visit, VisitMut))]
pub enum CopyLegacyOption {
    /// BINARY
    Binary,
    /// DELIMITER \[ AS \] 'delimiter_character'
    Delimiter(char),
    /// NULL \[ AS \] 'null_string'
    Null(String),
    /// CSV ...
    Csv(Vec<CopyLegacyCsvOption>),
}

impl fmt::Display for CopyLegacyOption {
    fn fmt(&self, f: &mut fmt::Formatter) -> fmt::Result {
        use CopyLegacyOption::*;
        match self {
            Binary => write!(f, "BINARY"),
            Delimiter(char) => write!(f, "DELIMITER '{char}'"),
            Null(string) => write!(f, "NULL '{}'", value::escape_single_quote_string(string)),
            Csv(opts) => write!(f, "CSV {}", display_separated(opts, " ")),
        }
    }
}

/// A `CSV` option in `COPY` statement before PostgreSQL version 9.0.
///
/// <https://www.postgresql.org/docs/8.4/sql-copy.html>
#[derive(Debug, Clone, PartialEq, PartialOrd, Eq, Ord, Hash)]
#[cfg_attr(feature = "serde", derive(Serialize, Deserialize))]
#[cfg_attr(feature = "visitor", derive(Visit, VisitMut))]
pub enum CopyLegacyCsvOption {
    /// HEADER
    Header,
    /// QUOTE \[ AS \] 'quote_character'
    Quote(char),
    /// ESCAPE \[ AS \] 'escape_character'
    Escape(char),
    /// FORCE QUOTE { column_name [, ...] | * }
    ForceQuote(Vec<Ident>),
    /// FORCE NOT NULL column_name [, ...]
    ForceNotNull(Vec<Ident>),
}

impl fmt::Display for CopyLegacyCsvOption {
    fn fmt(&self, f: &mut fmt::Formatter) -> fmt::Result {
        use CopyLegacyCsvOption::*;
        match self {
            Header => write!(f, "HEADER"),
            Quote(char) => write!(f, "QUOTE '{char}'"),
            Escape(char) => write!(f, "ESCAPE '{char}'"),
            ForceQuote(columns) => write!(f, "FORCE QUOTE {}", display_comma_separated(columns)),
            ForceNotNull(columns) => {
                write!(f, "FORCE NOT NULL {}", display_comma_separated(columns))
            }
        }
    }
}

///
#[derive(Debug, Clone, PartialEq, PartialOrd, Eq, Ord, Hash)]
#[cfg_attr(feature = "serde", derive(Serialize, Deserialize))]
#[cfg_attr(feature = "visitor", derive(Visit, VisitMut))]
pub enum MergeClause {
    MatchedUpdate {
        predicate: Option<Expr>,
        assignments: Vec<Assignment>,
    },
    MatchedDelete(Option<Expr>),
    NotMatched {
        predicate: Option<Expr>,
        columns: Vec<Ident>,
        values: Values,
    },
}

impl fmt::Display for MergeClause {
    fn fmt(&self, f: &mut fmt::Formatter) -> fmt::Result {
        use MergeClause::*;
        write!(f, "WHEN")?;
        match self {
            MatchedUpdate {
                predicate,
                assignments,
            } => {
                write!(f, " MATCHED")?;
                if let Some(pred) = predicate {
                    write!(f, " AND {pred}")?;
                }
                write!(
                    f,
                    " THEN UPDATE SET {}",
                    display_comma_separated(assignments)
                )
            }
            MatchedDelete(predicate) => {
                write!(f, " MATCHED")?;
                if let Some(pred) = predicate {
                    write!(f, " AND {pred}")?;
                }
                write!(f, " THEN DELETE")
            }
            NotMatched {
                predicate,
                columns,
                values,
            } => {
                write!(f, " NOT MATCHED")?;
                if let Some(pred) = predicate {
                    write!(f, " AND {pred}")?;
                }
                write!(
                    f,
                    " THEN INSERT ({}) {}",
                    display_comma_separated(columns),
                    values
                )
            }
        }
    }
}

#[derive(Debug, Copy, Clone, PartialEq, PartialOrd, Eq, Ord, Hash)]
#[cfg_attr(feature = "serde", derive(Serialize, Deserialize))]
#[cfg_attr(feature = "visitor", derive(Visit, VisitMut))]
pub enum DiscardObject {
    ALL,
    PLANS,
    SEQUENCES,
    TEMP,
}

impl fmt::Display for DiscardObject {
    fn fmt(&self, f: &mut fmt::Formatter) -> fmt::Result {
        match self {
            DiscardObject::ALL => f.write_str("ALL"),
            DiscardObject::PLANS => f.write_str("PLANS"),
            DiscardObject::SEQUENCES => f.write_str("SEQUENCES"),
            DiscardObject::TEMP => f.write_str("TEMP"),
        }
    }
}

/// Optional context modifier for statements that can be or `LOCAL`, or `SESSION`.
#[derive(Debug, Copy, Clone, PartialEq, PartialOrd, Eq, Ord, Hash)]
#[cfg_attr(feature = "serde", derive(Serialize, Deserialize))]
#[cfg_attr(feature = "visitor", derive(Visit, VisitMut))]
pub enum ContextModifier {
    /// No context defined. Each dialect defines the default in this scenario.
    None,
    /// `LOCAL` identifier, usually related to transactional states.
    Local,
    /// `SESSION` identifier
    Session,
}

impl fmt::Display for ContextModifier {
    fn fmt(&self, f: &mut fmt::Formatter) -> fmt::Result {
        match self {
            Self::None => {
                write!(f, "")
            }
            Self::Local => {
                write!(f, " LOCAL")
            }
            Self::Session => {
                write!(f, " SESSION")
            }
        }
    }
}

/// Function describe in DROP FUNCTION.
#[derive(Debug, Clone, PartialEq, PartialOrd, Eq, Ord, Hash)]
#[cfg_attr(feature = "serde", derive(Serialize, Deserialize))]
pub enum DropFunctionOption {
    Restrict,
    Cascade,
}

impl fmt::Display for DropFunctionOption {
    fn fmt(&self, f: &mut fmt::Formatter) -> fmt::Result {
        match self {
            DropFunctionOption::Restrict => write!(f, "RESTRICT "),
            DropFunctionOption::Cascade => write!(f, "CASCADE  "),
        }
    }
}

/// Function describe in DROP FUNCTION.
#[derive(Debug, Clone, PartialEq, PartialOrd, Eq, Ord, Hash)]
#[cfg_attr(feature = "serde", derive(Serialize, Deserialize))]
#[cfg_attr(feature = "visitor", derive(Visit, VisitMut))]
pub struct DropFunctionDesc {
    pub name: ObjectName,
    pub args: Option<Vec<OperateFunctionArg>>,
}

impl fmt::Display for DropFunctionDesc {
    fn fmt(&self, f: &mut fmt::Formatter) -> fmt::Result {
        write!(f, "{}", self.name)?;
        if let Some(args) = &self.args {
            write!(f, "({})", display_comma_separated(args))?;
        }
        Ok(())
    }
}

/// Function argument in CREATE OR DROP FUNCTION.
#[derive(Debug, Clone, PartialEq, PartialOrd, Eq, Ord, Hash)]
#[cfg_attr(feature = "serde", derive(Serialize, Deserialize))]
#[cfg_attr(feature = "visitor", derive(Visit, VisitMut))]
pub struct OperateFunctionArg {
    pub mode: Option<ArgMode>,
    pub name: Option<Ident>,
    pub data_type: DataType,
    pub default_expr: Option<Expr>,
}

impl OperateFunctionArg {
    /// Returns an unnamed argument.
    pub fn unnamed(data_type: DataType) -> Self {
        Self {
            mode: None,
            name: None,
            data_type,
            default_expr: None,
        }
    }

    /// Returns an argument with name.
    pub fn with_name(name: &str, data_type: DataType) -> Self {
        Self {
            mode: None,
            name: Some(name.into()),
            data_type,
            default_expr: None,
        }
    }
}

impl fmt::Display for OperateFunctionArg {
    fn fmt(&self, f: &mut fmt::Formatter) -> fmt::Result {
        if let Some(mode) = &self.mode {
            write!(f, "{mode} ")?;
        }
        if let Some(name) = &self.name {
            write!(f, "{name} ")?;
        }
        write!(f, "{}", self.data_type)?;
        if let Some(default_expr) = &self.default_expr {
            write!(f, " = {default_expr}")?;
        }
        Ok(())
    }
}

/// The mode of an argument in CREATE FUNCTION.
#[derive(Debug, Clone, PartialEq, PartialOrd, Eq, Ord, Hash)]
#[cfg_attr(feature = "serde", derive(Serialize, Deserialize))]
#[cfg_attr(feature = "visitor", derive(Visit, VisitMut))]
pub enum ArgMode {
    In,
    Out,
    InOut,
}

impl fmt::Display for ArgMode {
    fn fmt(&self, f: &mut fmt::Formatter) -> fmt::Result {
        match self {
            ArgMode::In => write!(f, "IN"),
            ArgMode::Out => write!(f, "OUT"),
            ArgMode::InOut => write!(f, "INOUT"),
        }
    }
}

/// These attributes inform the query optimizer about the behavior of the function.
#[derive(Debug, Clone, PartialEq, PartialOrd, Eq, Ord, Hash)]
#[cfg_attr(feature = "serde", derive(Serialize, Deserialize))]
#[cfg_attr(feature = "visitor", derive(Visit, VisitMut))]
pub enum FunctionBehavior {
    Immutable,
    Stable,
    Volatile,
}

impl fmt::Display for FunctionBehavior {
    fn fmt(&self, f: &mut fmt::Formatter) -> fmt::Result {
        match self {
            FunctionBehavior::Immutable => write!(f, "IMMUTABLE"),
            FunctionBehavior::Stable => write!(f, "STABLE"),
            FunctionBehavior::Volatile => write!(f, "VOLATILE"),
        }
    }
}

#[derive(Debug, Clone, PartialEq, PartialOrd, Eq, Ord, Hash)]
#[cfg_attr(feature = "serde", derive(Serialize, Deserialize))]
#[cfg_attr(feature = "visitor", derive(Visit, VisitMut))]
pub enum FunctionDefinition {
    SingleQuotedDef(String),
    DoubleDollarDef(String),
}

impl fmt::Display for FunctionDefinition {
    fn fmt(&self, f: &mut fmt::Formatter) -> fmt::Result {
        match self {
            FunctionDefinition::SingleQuotedDef(s) => write!(f, "'{s}'")?,
            FunctionDefinition::DoubleDollarDef(s) => write!(f, "$${s}$$")?,
        }
        Ok(())
    }
}

/// Postgres specific feature.
///
/// See [Postgresdocs](https://www.postgresql.org/docs/15/sql-createfunction.html)
/// for more details
#[derive(Debug, Default, Clone, PartialEq, PartialOrd, Eq, Ord, Hash)]
#[cfg_attr(feature = "serde", derive(Serialize, Deserialize))]
#[cfg_attr(feature = "visitor", derive(Visit, VisitMut))]
pub struct CreateFunctionBody {
    /// LANGUAGE lang_name
    pub language: Option<Ident>,
    /// IMMUTABLE | STABLE | VOLATILE
    pub behavior: Option<FunctionBehavior>,
    /// AS 'definition'
    ///
    /// Note that Hive's `AS class_name` is also parsed here.
    pub as_: Option<FunctionDefinition>,
    /// RETURN expression
    pub return_: Option<Expr>,
    /// USING ... (Hive only)
    pub using: Option<CreateFunctionUsing>,
}

impl fmt::Display for CreateFunctionBody {
    fn fmt(&self, f: &mut fmt::Formatter) -> fmt::Result {
        if let Some(language) = &self.language {
            write!(f, " LANGUAGE {language}")?;
        }
        if let Some(behavior) = &self.behavior {
            write!(f, " {behavior}")?;
        }
        if let Some(definition) = &self.as_ {
            write!(f, " AS {definition}")?;
        }
        if let Some(expr) = &self.return_ {
            write!(f, " RETURN {expr}")?;
        }
        if let Some(using) = &self.using {
            write!(f, " {using}")?;
        }
        Ok(())
    }
}

#[derive(Debug, Clone, PartialEq, PartialOrd, Eq, Ord, Hash)]
#[cfg_attr(feature = "serde", derive(Serialize, Deserialize))]
#[cfg_attr(feature = "visitor", derive(Visit, VisitMut))]
pub enum CreateFunctionUsing {
    Jar(String),
    File(String),
    Archive(String),
}

impl fmt::Display for CreateFunctionUsing {
    fn fmt(&self, f: &mut fmt::Formatter) -> fmt::Result {
        write!(f, "USING ")?;
        match self {
            CreateFunctionUsing::Jar(uri) => write!(f, "JAR '{uri}'"),
            CreateFunctionUsing::File(uri) => write!(f, "FILE '{uri}'"),
            CreateFunctionUsing::Archive(uri) => write!(f, "ARCHIVE '{uri}'"),
        }
    }
}

/// `NAME = <EXPR>` arguments for DuckDB macros
///
/// See [Create Macro - DuckDB](https://duckdb.org/docs/sql/statements/create_macro)
/// for more details
#[derive(Debug, Clone, PartialEq, PartialOrd, Eq, Ord, Hash)]
#[cfg_attr(feature = "serde", derive(Serialize, Deserialize))]
#[cfg_attr(feature = "visitor", derive(Visit, VisitMut))]
pub struct MacroArg {
    pub name: Ident,
    pub default_expr: Option<Expr>,
}

impl MacroArg {
    /// Returns an argument with name.
    pub fn new(name: &str) -> Self {
        Self {
            name: name.into(),
            default_expr: None,
        }
    }
}

impl fmt::Display for MacroArg {
    fn fmt(&self, f: &mut fmt::Formatter) -> fmt::Result {
        write!(f, "{}", self.name)?;
        if let Some(default_expr) = &self.default_expr {
            write!(f, " := {default_expr}")?;
        }
        Ok(())
    }
}

#[derive(Debug, Clone, PartialEq, PartialOrd, Eq, Ord, Hash)]
#[cfg_attr(feature = "serde", derive(Serialize, Deserialize))]
#[cfg_attr(feature = "visitor", derive(Visit, VisitMut))]
pub enum MacroDefinition {
    Expr(Expr),
    Table(Query),
}

impl fmt::Display for MacroDefinition {
    fn fmt(&self, f: &mut fmt::Formatter) -> fmt::Result {
        match self {
            MacroDefinition::Expr(expr) => write!(f, "{expr}")?,
            MacroDefinition::Table(query) => write!(f, "{query}")?,
        }
        Ok(())
    }
}

/// Schema possible naming variants ([1]).
///
/// [1]: https://jakewheat.github.io/sql-overview/sql-2016-foundation-grammar.html#schema-definition
#[derive(Debug, Clone, PartialEq, PartialOrd, Eq, Ord, Hash)]
#[cfg_attr(feature = "serde", derive(Serialize, Deserialize))]
#[cfg_attr(feature = "visitor", derive(Visit, VisitMut))]
pub enum SchemaName {
    /// Only schema name specified: `<schema name>`.
    Simple(ObjectName),
    /// Only authorization identifier specified: `AUTHORIZATION <schema authorization identifier>`.
    UnnamedAuthorization(Ident),
    /// Both schema name and authorization identifier specified: `<schema name>  AUTHORIZATION <schema authorization identifier>`.
    NamedAuthorization(ObjectName, Ident),
}

impl fmt::Display for SchemaName {
    fn fmt(&self, f: &mut fmt::Formatter<'_>) -> fmt::Result {
        match self {
            SchemaName::Simple(name) => {
                write!(f, "{name}")
            }
            SchemaName::UnnamedAuthorization(authorization) => {
                write!(f, "AUTHORIZATION {authorization}")
            }
            SchemaName::NamedAuthorization(name, authorization) => {
                write!(f, "{name} AUTHORIZATION {authorization}")
            }
        }
    }
}

/// Fulltext search modifiers ([1]).
///
/// [1]: https://dev.mysql.com/doc/refman/8.0/en/fulltext-search.html#function_match
#[derive(Debug, Clone, PartialEq, PartialOrd, Eq, Ord, Hash)]
#[cfg_attr(feature = "serde", derive(Serialize, Deserialize))]
#[cfg_attr(feature = "visitor", derive(Visit, VisitMut))]
pub enum SearchModifier {
    /// `IN NATURAL LANGUAGE MODE`.
    InNaturalLanguageMode,
    /// `IN NATURAL LANGUAGE MODE WITH QUERY EXPANSION`.
    InNaturalLanguageModeWithQueryExpansion,
    ///`IN BOOLEAN MODE`.
    InBooleanMode,
    ///`WITH QUERY EXPANSION`.
    WithQueryExpansion,
}

impl fmt::Display for SearchModifier {
    fn fmt(&self, f: &mut fmt::Formatter<'_>) -> fmt::Result {
        match self {
            Self::InNaturalLanguageMode => {
                write!(f, "IN NATURAL LANGUAGE MODE")?;
            }
            Self::InNaturalLanguageModeWithQueryExpansion => {
                write!(f, "IN NATURAL LANGUAGE MODE WITH QUERY EXPANSION")?;
            }
            Self::InBooleanMode => {
                write!(f, "IN BOOLEAN MODE")?;
            }
            Self::WithQueryExpansion => {
                write!(f, "WITH QUERY EXPANSION")?;
            }
        }

        Ok(())
    }
}

#[derive(Debug, Clone, PartialEq, PartialOrd, Eq, Ord, Hash)]
#[cfg_attr(feature = "serde", derive(Serialize, Deserialize))]
#[cfg_attr(feature = "visitor", derive(Visit, VisitMut))]
pub struct LockTable {
    pub table: Ident,
    pub alias: Option<Ident>,
    pub lock_type: LockTableType,
}

impl fmt::Display for LockTable {
    fn fmt(&self, f: &mut fmt::Formatter<'_>) -> fmt::Result {
        let Self {
            table: tbl_name,
            alias,
            lock_type,
        } = self;

        write!(f, "{tbl_name} ")?;
        if let Some(alias) = alias {
            write!(f, "AS {alias} ")?;
        }
        write!(f, "{lock_type}")?;
        Ok(())
    }
}

#[derive(Debug, Clone, PartialEq, PartialOrd, Eq, Ord, Hash)]
#[cfg_attr(feature = "serde", derive(Serialize, Deserialize))]
#[cfg_attr(feature = "visitor", derive(Visit, VisitMut))]
pub enum LockTableType {
    Read { local: bool },
    Write { low_priority: bool },
}

impl fmt::Display for LockTableType {
    fn fmt(&self, f: &mut fmt::Formatter<'_>) -> fmt::Result {
        match self {
            Self::Read { local } => {
                write!(f, "READ")?;
                if *local {
                    write!(f, " LOCAL")?;
                }
            }
            Self::Write { low_priority } => {
                if *low_priority {
                    write!(f, "LOW_PRIORITY ")?;
                }
                write!(f, "WRITE")?;
            }
        }

        Ok(())
    }
}

#[cfg(test)]
mod tests {
    use super::*;

    #[test]
    fn test_window_frame_default() {
        let window_frame = WindowFrame::default();
        assert_eq!(WindowFrameBound::Preceding(None), window_frame.start_bound);
    }

    #[test]
    fn test_grouping_sets_display() {
        // a and b in different group
        let grouping_sets = Expr::GroupingSets(vec![
            vec![Expr::Identifier(Ident::new("a"))],
            vec![Expr::Identifier(Ident::new("b"))],
        ]);
        assert_eq!("GROUPING SETS ((a), (b))", format!("{grouping_sets}"));

        // a and b in the same group
        let grouping_sets = Expr::GroupingSets(vec![vec![
            Expr::Identifier(Ident::new("a")),
            Expr::Identifier(Ident::new("b")),
        ]]);
        assert_eq!("GROUPING SETS ((a, b))", format!("{grouping_sets}"));

        // (a, b) and (c, d) in different group
        let grouping_sets = Expr::GroupingSets(vec![
            vec![
                Expr::Identifier(Ident::new("a")),
                Expr::Identifier(Ident::new("b")),
            ],
            vec![
                Expr::Identifier(Ident::new("c")),
                Expr::Identifier(Ident::new("d")),
            ],
        ]);
        assert_eq!("GROUPING SETS ((a, b), (c, d))", format!("{grouping_sets}"));
    }

    #[test]
    fn test_rollup_display() {
        let rollup = Expr::Rollup(vec![vec![Expr::Identifier(Ident::new("a"))]]);
        assert_eq!("ROLLUP (a)", format!("{rollup}"));

        let rollup = Expr::Rollup(vec![vec![
            Expr::Identifier(Ident::new("a")),
            Expr::Identifier(Ident::new("b")),
        ]]);
        assert_eq!("ROLLUP ((a, b))", format!("{rollup}"));

        let rollup = Expr::Rollup(vec![
            vec![Expr::Identifier(Ident::new("a"))],
            vec![Expr::Identifier(Ident::new("b"))],
        ]);
        assert_eq!("ROLLUP (a, b)", format!("{rollup}"));

        let rollup = Expr::Rollup(vec![
            vec![Expr::Identifier(Ident::new("a"))],
            vec![
                Expr::Identifier(Ident::new("b")),
                Expr::Identifier(Ident::new("c")),
            ],
            vec![Expr::Identifier(Ident::new("d"))],
        ]);
        assert_eq!("ROLLUP (a, (b, c), d)", format!("{rollup}"));
    }

    #[test]
    fn test_cube_display() {
        let cube = Expr::Cube(vec![vec![Expr::Identifier(Ident::new("a"))]]);
        assert_eq!("CUBE (a)", format!("{cube}"));

        let cube = Expr::Cube(vec![vec![
            Expr::Identifier(Ident::new("a")),
            Expr::Identifier(Ident::new("b")),
        ]]);
        assert_eq!("CUBE ((a, b))", format!("{cube}"));

        let cube = Expr::Cube(vec![
            vec![Expr::Identifier(Ident::new("a"))],
            vec![Expr::Identifier(Ident::new("b"))],
        ]);
        assert_eq!("CUBE (a, b)", format!("{cube}"));

        let cube = Expr::Cube(vec![
            vec![Expr::Identifier(Ident::new("a"))],
            vec![
                Expr::Identifier(Ident::new("b")),
                Expr::Identifier(Ident::new("c")),
            ],
            vec![Expr::Identifier(Ident::new("d"))],
        ]);
        assert_eq!("CUBE (a, (b, c), d)", format!("{cube}"));
    }

    #[test]
    fn test_interval_display() {
        let interval = Expr::Interval(Interval {
            value: Box::new(Expr::Value(Value::SingleQuotedString(String::from(
                "123:45.67",
            )))),
            leading_field: Some(DateTimeField::Minute),
            leading_precision: Some(10),
            last_field: Some(DateTimeField::Second),
            fractional_seconds_precision: Some(9),
        });
        assert_eq!(
            "INTERVAL '123:45.67' MINUTE (10) TO SECOND (9)",
            format!("{interval}"),
        );

        let interval = Expr::Interval(Interval {
            value: Box::new(Expr::Value(Value::SingleQuotedString(String::from("5")))),
            leading_field: Some(DateTimeField::Second),
            leading_precision: Some(1),
            last_field: None,
            fractional_seconds_precision: Some(3),
        });
        assert_eq!("INTERVAL '5' SECOND (1, 3)", format!("{interval}"));
    }
}<|MERGE_RESOLUTION|>--- conflicted
+++ resolved
@@ -1937,21 +1937,14 @@
     /// COMMIT [ TRANSACTION | WORK ] [ AND [ NO ] CHAIN ]
     /// ```
     Commit { chain: bool },
-<<<<<<< HEAD
-    /// `ROLLBACK [ TRANSACTION | WORK ] [ AND [ NO ] CHAIN ] [ TO [ SAVEPOINT ] savepoint_name ]`
-=======
     /// ```sql
     /// ROLLBACK [ TRANSACTION | WORK ] [ AND [ NO ] CHAIN ] [ TO [ SAVEPOINT ] savepoint_name ]
     /// ```
->>>>>>> c62ecb11
     Rollback {
         chain: bool,
         savepoint: Option<Ident>,
     },
-<<<<<<< HEAD
-=======
-    /// ```sql
->>>>>>> c62ecb11
+    /// ```sql
     /// CREATE SCHEMA
     /// ```
     CreateSchema {
@@ -2112,20 +2105,14 @@
     /// ```
     /// Define a new savepoint within the current transaction
     Savepoint { name: Ident },
-<<<<<<< HEAD
+    /// ```sql
     /// RELEASE [ SAVEPOINT ] savepoint_name
+    /// ```
     ReleaseSavepoint { name: Ident },
-    // MERGE INTO statement, based on Snowflake. See <https://docs.snowflake.com/en/sql-reference/sql/merge.html>
-=======
-    /// ```sql
-    /// RELEASE [ SAVEPOINT ] savepoint_name
-    /// ```
-    ReleaseSavepoint { name: Ident },
     /// ```sql
     /// MERGE INTO <statement>
     /// ```
     /// Based on Snowflake. See <https://docs.snowflake.com/en/sql-reference/sql/merge.html>
->>>>>>> c62ecb11
     Merge {
         // optional INTO keyword
         into: bool,
