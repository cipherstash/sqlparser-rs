// Licensed under the Apache License, Version 2.0 (the "License");
// you may not use this file except in compliance with the License.
// You may obtain a copy of the License at
//
// http://www.apache.org/licenses/LICENSE-2.0
//
// Unless required by applicable law or agreed to in writing, software
// distributed under the License is distributed on an "AS IS" BASIS,
// WITHOUT WARRANTIES OR CONDITIONS OF ANY KIND, either express or implied.
// See the License for the specific language governing permissions and
// limitations under the License.

//! AST types specific to CREATE/ALTER variants of [`Statement`](crate::ast::Statement)
//! (commonly referred to as Data Definition Language, or DDL)

#[cfg(not(feature = "std"))]
use alloc::{boxed::Box, string::String, vec::Vec};
use core::fmt;

#[cfg(feature = "serde")]
use serde::{Deserialize, Serialize};

#[cfg(feature = "visitor")]
use sqlparser_derive::{Visit, VisitMut};

use crate::ast::value::escape_single_quote_string;
use crate::ast::{
    display_comma_separated, display_separated, DataType, Expr, Ident, ObjectName, SequenceOptions,
};
use crate::tokenizer::Token;

/// An `ALTER TABLE` (`Statement::AlterTable`) operation
#[derive(Debug, Clone, PartialEq, PartialOrd, Eq, Ord, Hash)]
#[cfg_attr(feature = "serde", derive(Serialize, Deserialize))]
#[cfg_attr(feature = "visitor", derive(Visit, VisitMut))]
pub enum AlterTableOperation {
    /// `ADD <table_constraint>`
    AddConstraint(TableConstraint),
    /// `ADD [COLUMN] [IF NOT EXISTS] <column_def>`
    AddColumn {
        /// `[COLUMN]`.
        column_keyword: bool,
        /// `[IF NOT EXISTS]`
        if_not_exists: bool,
        /// <column_def>.
        column_def: ColumnDef,
    },
<<<<<<< HEAD
    /// `DISABLE ROW LEVEL SECURITY`
    ///
    /// Note: this is a PostgreSQL-specific operation.
    DisableRowLevelSecurity,
    /// `DISABLE RULE rewrite_rule_name`
    ///
    /// Note: this is a PostgreSQL-specific operation.
    DisableRule { name: Ident },
    /// `DISABLE TRIGGER [ trigger_name | ALL | USER ]`
    ///
    /// Note: this is a PostgreSQL-specific operation.
    DisableTrigger { name: Ident },
=======
    /// DISABLE TRIGGER [ trigger_name | ALL | USER ]
    /// DISABLE RULE rewrite_rule_name
    /// DISABLE ROW LEVEL SECURITY
    ///
    /// Note: this is a PostgreSQL-specific operation.
    DisableTrigger {
        name: Ident,
    },
    DisableRule {
        name: Ident,
    },
    DisableRowLevelSecurity,
>>>>>>> 72b1b5f0
    /// `DROP CONSTRAINT [ IF EXISTS ] <name>`
    DropConstraint {
        if_exists: bool,
        name: Ident,
        cascade: bool,
    },
    /// `DROP [ COLUMN ] [ IF EXISTS ] <column_name> [ CASCADE ]`
    DropColumn {
        column_name: Ident,
        if_exists: bool,
        cascade: bool,
    },
    /// `DROP PRIMARY KEY`
    ///
    /// Note: this is a MySQL-specific operation.
    DropPrimaryKey,
<<<<<<< HEAD
    /// `ENABLE ALWAYS RULE rewrite_rule_name`
    ///
    /// Note: this is a PostgreSQL-specific operation.
    EnableAlwaysRule { name: Ident },
    /// `ENABLE ALWAYS TRIGGER trigger_name`
    ///
    /// Note: this is a PostgreSQL-specific operation.
    EnableAlwaysTrigger { name: Ident },
    /// `ENABLE REPLICA RULE rewrite_rule_name`
    ///
    /// Note: this is a PostgreSQL-specific operation.
    EnableReplicaRule { name: Ident },
    /// `ENABLE REPLICA TRIGGER trigger_name`
    ///
    /// Note: this is a PostgreSQL-specific operation.
    EnableReplicaTrigger { name: Ident },
    /// `ENABLE ROW LEVEL SECURITY`
    ///
    /// Note: this is a PostgreSQL-specific operation.
    EnableRowLevelSecurity,
    /// `ENABLE RULE rewrite_rule_name`
    ///
    /// Note: this is a PostgreSQL-specific operation.
    EnableRule { name: Ident },
    /// `ENABLE TRIGGER [ trigger_name | ALL | USER ]`
    ///
    /// Note: this is a PostgreSQL-specific operation.
    EnableTrigger { name: Ident },
=======

    /// `ENABLE TRIGGER [ trigger_name | ALL | USER ]`
    ///
    /// Note: this is a PostgreSQL-specific operation.
    EnableTrigger {
        name: Ident,
    },
    /// `ENABLE RULE rewrite_rule_name`
    ///
    /// Note: this is a PostgreSQL-specific operation.
    EnableRule {
        name: Ident,
    },
    /// `ENABLE ROW LEVEL SECURITY`
    ///
    /// Note: this is a PostgreSQL-specific operation.
    EnableRowLevelSecurity,
    /// `ENABLE REPLICA TRIGGER trigger_name`
    ///
    /// Note: this is a PostgreSQL-specific operation.
    EnableReplicaTrigger {
        name: Ident,
    },
    /// `ENABLE ALWAYS TRIGGER trigger_name`
    ///
    /// Note: this is a PostgreSQL-specific operation.
    EnableAlwaysTrigger {
        name: Ident,
    },
    /// `ENABLE REPLICA RULE rewrite_rule_name`
    ///
    /// Note: this is a PostgreSQL-specific operation.
    EnableReplicaRule {
        name: Ident,
    },
    /// `ENABLE ALWAYS RULE rewrite_rule_name`
    ///
    /// Note: this is a PostgreSQL-specific operation.
    EnableAlwaysRule {
        name: Ident,
    },
>>>>>>> 72b1b5f0
    /// `RENAME TO PARTITION (partition=val)`
    RenamePartitions {
        old_partitions: Vec<Expr>,
        new_partitions: Vec<Expr>,
    },
    /// Add Partitions
    AddPartitions {
        if_not_exists: bool,
        new_partitions: Vec<Partition>,
    },
    DropPartitions {
        partitions: Vec<Expr>,
        if_exists: bool,
    },
    /// `RENAME [ COLUMN ] <old_column_name> TO <new_column_name>`
    RenameColumn {
        old_column_name: Ident,
        new_column_name: Ident,
    },
    /// `RENAME TO <table_name>`
    RenameTable {
        table_name: ObjectName,
    },
    // CHANGE [ COLUMN ] <old_name> <new_name> <data_type> [ <options> ]
    ChangeColumn {
        old_name: Ident,
        new_name: Ident,
        data_type: DataType,
        options: Vec<ColumnOption>,
    },
    /// `RENAME CONSTRAINT <old_constraint_name> TO <new_constraint_name>`
    ///
    /// Note: this is a PostgreSQL-specific operation.
    RenameConstraint {
        old_name: Ident,
        new_name: Ident,
    },
    /// `ALTER [ COLUMN ]`
    AlterColumn {
        column_name: Ident,
        op: AlterColumnOperation,
    },
    /// 'SWAP WITH <table_name>'
    ///
    /// Note: this is Snowflake specific <https://docs.snowflake.com/en/sql-reference/sql/alter-table>
    SwapWith {
        table_name: ObjectName,
    },
}

#[derive(Debug, Clone, PartialEq, PartialOrd, Eq, Ord, Hash)]
#[cfg_attr(feature = "serde", derive(Serialize, Deserialize))]
#[cfg_attr(feature = "visitor", derive(Visit, VisitMut))]
pub enum AlterIndexOperation {
    RenameIndex { index_name: ObjectName },
}

impl fmt::Display for AlterTableOperation {
    fn fmt(&self, f: &mut fmt::Formatter) -> fmt::Result {
        match self {
            AlterTableOperation::AddPartitions {
                if_not_exists,
                new_partitions,
            } => write!(
                f,
                "ADD{ine} {}",
                display_separated(new_partitions, " "),
                ine = if *if_not_exists { " IF NOT EXISTS" } else { "" }
            ),
            AlterTableOperation::AddConstraint(c) => write!(f, "ADD {c}"),
            AlterTableOperation::AddColumn {
                column_keyword,
                if_not_exists,
                column_def,
            } => {
                write!(f, "ADD")?;
                if *column_keyword {
                    write!(f, " COLUMN")?;
                }
                if *if_not_exists {
                    write!(f, " IF NOT EXISTS")?;
                }
                write!(f, " {column_def}")?;

                Ok(())
            }
            AlterTableOperation::AlterColumn { column_name, op } => {
                write!(f, "ALTER COLUMN {column_name} {op}")
            }
<<<<<<< HEAD
            AlterTableOperation::DisableRowLevelSecurity => {
                write!(f, "DISABLE ROW LEVEL SECURITY")
=======
            AlterTableOperation::DisableTrigger { name } => {
                write!(f, "DISABLE TRIGGER {name}")
>>>>>>> 72b1b5f0
            }
            AlterTableOperation::DisableRule { name } => {
                write!(f, "DISABLE RULE {name}")
            }
<<<<<<< HEAD
            AlterTableOperation::DisableTrigger { name } => {
                write!(f, "DISABLE TRIGGER {name}")
=======
            AlterTableOperation::DisableRowLevelSecurity => {
                write!(f, "DISABLE ROW LEVEL SECURITY")
>>>>>>> 72b1b5f0
            }
            AlterTableOperation::DropPartitions {
                partitions,
                if_exists,
            } => write!(
                f,
                "DROP{ie} PARTITION ({})",
                display_comma_separated(partitions),
                ie = if *if_exists { " IF EXISTS" } else { "" }
            ),
            AlterTableOperation::DropConstraint {
                if_exists,
                name,
                cascade,
            } => {
                write!(
                    f,
                    "DROP CONSTRAINT {}{}{}",
                    if *if_exists { "IF EXISTS " } else { "" },
                    name,
                    if *cascade { " CASCADE" } else { "" },
                )
            }
            AlterTableOperation::DropPrimaryKey => write!(f, "DROP PRIMARY KEY"),
            AlterTableOperation::DropColumn {
                column_name,
                if_exists,
                cascade,
            } => write!(
                f,
                "DROP COLUMN {}{}{}",
                if *if_exists { "IF EXISTS " } else { "" },
                column_name,
                if *cascade { " CASCADE" } else { "" }
            ),
<<<<<<< HEAD
            AlterTableOperation::EnableAlwaysRule { name } => {
                write!(f, "ENABLE ALWAYS RULE {name}")
            }
            AlterTableOperation::EnableAlwaysTrigger { name } => {
                write!(f, "ENABLE ALWAYS TRIGGER {name}")
            }
            AlterTableOperation::EnableReplicaRule { name } => {
                write!(f, "ENABLE REPLICA RULE {name}")
=======
            AlterTableOperation::EnableTrigger { name } => {
                write!(f, "ENABLE TRIGGER {name}")
            }
            AlterTableOperation::EnableRule { name } => {
                write!(f, "ENABLE RULE {name}")
            }
            AlterTableOperation::EnableRowLevelSecurity => {
                write!(f, "ENABLE ROW LEVEL SECURITY")
>>>>>>> 72b1b5f0
            }
            AlterTableOperation::EnableReplicaTrigger { name } => {
                write!(f, "ENABLE REPLICA TRIGGER {name}")
            }
<<<<<<< HEAD
            AlterTableOperation::EnableRowLevelSecurity => {
                write!(f, "ENABLE ROW LEVEL SECURITY")
            }
            AlterTableOperation::EnableRule { name } => {
                write!(f, "ENABLE RULE {name}")
            }
            AlterTableOperation::EnableTrigger { name } => {
                write!(f, "ENABLE TRIGGER {name}")
=======
            AlterTableOperation::EnableAlwaysTrigger { name } => {
                write!(f, "ENABLE ALWAYS TRIGGER {name}")
            }
            AlterTableOperation::EnableReplicaRule { name } => {
                write!(f, "ENABLE REPLICA RULE {name}")
            }
            AlterTableOperation::EnableAlwaysRule { name } => {
                write!(f, "ENABLE ALWAYS RULE {name}")
>>>>>>> 72b1b5f0
            }
            AlterTableOperation::RenamePartitions {
                old_partitions,
                new_partitions,
            } => write!(
                f,
                "PARTITION ({}) RENAME TO PARTITION ({})",
                display_comma_separated(old_partitions),
                display_comma_separated(new_partitions)
            ),
            AlterTableOperation::RenameColumn {
                old_column_name,
                new_column_name,
            } => write!(f, "RENAME COLUMN {old_column_name} TO {new_column_name}"),
            AlterTableOperation::RenameTable { table_name } => {
                write!(f, "RENAME TO {table_name}")
            }
            AlterTableOperation::ChangeColumn {
                old_name,
                new_name,
                data_type,
                options,
            } => {
                write!(f, "CHANGE COLUMN {old_name} {new_name} {data_type}")?;
                if options.is_empty() {
                    Ok(())
                } else {
                    write!(f, " {}", display_separated(options, " "))
                }
            }
            AlterTableOperation::RenameConstraint { old_name, new_name } => {
                write!(f, "RENAME CONSTRAINT {old_name} TO {new_name}")
            }
            AlterTableOperation::SwapWith { table_name } => {
                write!(f, "SWAP WITH {table_name}")
            }
        }
    }
}

impl fmt::Display for AlterIndexOperation {
    fn fmt(&self, f: &mut fmt::Formatter) -> fmt::Result {
        match self {
            AlterIndexOperation::RenameIndex { index_name } => {
                write!(f, "RENAME TO {index_name}")
            }
        }
    }
}

/// An `ALTER COLUMN` (`Statement::AlterTable`) operation
#[derive(Debug, Clone, PartialEq, PartialOrd, Eq, Ord, Hash)]
#[cfg_attr(feature = "serde", derive(Serialize, Deserialize))]
#[cfg_attr(feature = "visitor", derive(Visit, VisitMut))]
pub enum AlterColumnOperation {
    /// `SET NOT NULL`
    SetNotNull,
    /// `DROP NOT NULL`
    DropNotNull,
    /// `SET DEFAULT <expr>`
    SetDefault { value: Expr },
    /// `DROP DEFAULT`
    DropDefault,
    /// `[SET DATA] TYPE <data_type> [USING <expr>]`
    SetDataType {
        data_type: DataType,
        /// PostgreSQL specific
        using: Option<Expr>,
    },
    /// `ADD GENERATED { ALWAYS | BY DEFAULT } AS IDENTITY [ ( sequence_options ) ]`
    ///
    /// Note: this is a PostgreSQL-specific operation.
    AddGenerated {
        generated_as: Option<GeneratedAs>,
        sequence_options: Option<Vec<SequenceOptions>>,
    },
}

impl fmt::Display for AlterColumnOperation {
    fn fmt(&self, f: &mut fmt::Formatter) -> fmt::Result {
        match self {
            AlterColumnOperation::SetNotNull => write!(f, "SET NOT NULL",),
            AlterColumnOperation::DropNotNull => write!(f, "DROP NOT NULL",),
            AlterColumnOperation::SetDefault { value } => {
                write!(f, "SET DEFAULT {value}")
            }
            AlterColumnOperation::DropDefault {} => {
                write!(f, "DROP DEFAULT")
            }
            AlterColumnOperation::SetDataType { data_type, using } => {
                if let Some(expr) = using {
                    write!(f, "SET DATA TYPE {data_type} USING {expr}")
                } else {
                    write!(f, "SET DATA TYPE {data_type}")
                }
            }
            AlterColumnOperation::AddGenerated {
                generated_as,
                sequence_options,
            } => {
                let generated_as = match generated_as {
                    Some(GeneratedAs::Always) => " ALWAYS",
                    Some(GeneratedAs::ByDefault) => " BY DEFAULT",
                    _ => "",
                };

                write!(f, "ADD GENERATED{generated_as} AS IDENTITY",)?;
                if let Some(options) = sequence_options {
                    if !options.is_empty() {
                        write!(f, " (")?;
                    }

                    for sequence_option in options {
                        write!(f, "{sequence_option}")?;
                    }

                    if !options.is_empty() {
                        write!(f, " )")?;
                    }
                }
                Ok(())
            }
        }
    }
}

/// A table-level constraint, specified in a `CREATE TABLE` or an
/// `ALTER TABLE ADD <constraint>` statement.
#[derive(Debug, Clone, PartialEq, PartialOrd, Eq, Ord, Hash)]
#[cfg_attr(feature = "serde", derive(Serialize, Deserialize))]
#[cfg_attr(feature = "visitor", derive(Visit, VisitMut))]
pub enum TableConstraint {
    /// `[ CONSTRAINT <name> ] { PRIMARY KEY | UNIQUE } (<columns>)`
    Unique {
        name: Option<Ident>,
        columns: Vec<Ident>,
        /// Whether this is a `PRIMARY KEY` or just a `UNIQUE` constraint
        is_primary: bool,
    },
    /// A referential integrity constraint (`[ CONSTRAINT <name> ] FOREIGN KEY (<columns>)
    /// REFERENCES <foreign_table> (<referred_columns>)
    /// { [ON DELETE <referential_action>] [ON UPDATE <referential_action>] |
    ///   [ON UPDATE <referential_action>] [ON DELETE <referential_action>]
    /// }`).
    ForeignKey {
        name: Option<Ident>,
        columns: Vec<Ident>,
        foreign_table: ObjectName,
        referred_columns: Vec<Ident>,
        on_delete: Option<ReferentialAction>,
        on_update: Option<ReferentialAction>,
    },
    /// `[ CONSTRAINT <name> ] CHECK (<expr>)`
    Check {
        name: Option<Ident>,
        expr: Box<Expr>,
    },
    /// MySQLs [index definition][1] for index creation. Not present on ANSI so, for now, the usage
    /// is restricted to MySQL, as no other dialects that support this syntax were found.
    ///
    /// `{INDEX | KEY} [index_name] [index_type] (key_part,...) [index_option]...`
    ///
    /// [1]: https://dev.mysql.com/doc/refman/8.0/en/create-table.html
    Index {
        /// Whether this index starts with KEY (true) or INDEX (false), to maintain the same syntax.
        display_as_key: bool,
        /// Index name.
        name: Option<Ident>,
        /// Optional [index type][1].
        ///
        /// [1]: IndexType
        index_type: Option<IndexType>,
        /// Referred column identifier list.
        columns: Vec<Ident>,
    },
    /// MySQLs [fulltext][1] definition. Since the [`SPATIAL`][2] definition is exactly the same,
    /// and MySQL displays both the same way, it is part of this definition as well.
    ///
    /// Supported syntax:
    ///
    /// ```markdown
    /// {FULLTEXT | SPATIAL} [INDEX | KEY] [index_name] (key_part,...)
    ///
    /// key_part: col_name
    /// ```
    ///
    /// [1]: https://dev.mysql.com/doc/refman/8.0/en/fulltext-natural-language.html
    /// [2]: https://dev.mysql.com/doc/refman/8.0/en/spatial-types.html
    FulltextOrSpatial {
        /// Whether this is a `FULLTEXT` (true) or `SPATIAL` (false) definition.
        fulltext: bool,
        /// Whether the type is followed by the keyword `KEY`, `INDEX`, or no keyword at all.
        index_type_display: KeyOrIndexDisplay,
        /// Optional index name.
        opt_index_name: Option<Ident>,
        /// Referred column identifier list.
        columns: Vec<Ident>,
    },
}

impl fmt::Display for TableConstraint {
    fn fmt(&self, f: &mut fmt::Formatter) -> fmt::Result {
        match self {
            TableConstraint::Unique {
                name,
                columns,
                is_primary,
            } => write!(
                f,
                "{}{} ({})",
                display_constraint_name(name),
                if *is_primary { "PRIMARY KEY" } else { "UNIQUE" },
                display_comma_separated(columns)
            ),
            TableConstraint::ForeignKey {
                name,
                columns,
                foreign_table,
                referred_columns,
                on_delete,
                on_update,
            } => {
                write!(
                    f,
                    "{}FOREIGN KEY ({}) REFERENCES {}({})",
                    display_constraint_name(name),
                    display_comma_separated(columns),
                    foreign_table,
                    display_comma_separated(referred_columns),
                )?;
                if let Some(action) = on_delete {
                    write!(f, " ON DELETE {action}")?;
                }
                if let Some(action) = on_update {
                    write!(f, " ON UPDATE {action}")?;
                }
                Ok(())
            }
            TableConstraint::Check { name, expr } => {
                write!(f, "{}CHECK ({})", display_constraint_name(name), expr)
            }
            TableConstraint::Index {
                display_as_key,
                name,
                index_type,
                columns,
            } => {
                write!(f, "{}", if *display_as_key { "KEY" } else { "INDEX" })?;
                if let Some(name) = name {
                    write!(f, " {name}")?;
                }
                if let Some(index_type) = index_type {
                    write!(f, " USING {index_type}")?;
                }
                write!(f, " ({})", display_comma_separated(columns))?;

                Ok(())
            }
            Self::FulltextOrSpatial {
                fulltext,
                index_type_display,
                opt_index_name,
                columns,
            } => {
                if *fulltext {
                    write!(f, "FULLTEXT")?;
                } else {
                    write!(f, "SPATIAL")?;
                }

                if !matches!(index_type_display, KeyOrIndexDisplay::None) {
                    write!(f, " {index_type_display}")?;
                }

                if let Some(name) = opt_index_name {
                    write!(f, " {name}")?;
                }

                write!(f, " ({})", display_comma_separated(columns))?;

                Ok(())
            }
        }
    }
}

/// Representation whether a definition can can contains the KEY or INDEX keywords with the same
/// meaning.
///
/// This enum initially is directed to `FULLTEXT`,`SPATIAL`, and `UNIQUE` indexes on create table
/// statements of `MySQL` [(1)].
///
/// [1]: https://dev.mysql.com/doc/refman/8.0/en/create-table.html
#[derive(Debug, Copy, Clone, PartialEq, PartialOrd, Eq, Ord, Hash)]
#[cfg_attr(feature = "serde", derive(Serialize, Deserialize))]
#[cfg_attr(feature = "visitor", derive(Visit, VisitMut))]
pub enum KeyOrIndexDisplay {
    /// Nothing to display
    None,
    /// Display the KEY keyword
    Key,
    /// Display the INDEX keyword
    Index,
}

impl fmt::Display for KeyOrIndexDisplay {
    fn fmt(&self, f: &mut fmt::Formatter) -> fmt::Result {
        match self {
            KeyOrIndexDisplay::None => {
                write!(f, "")
            }
            KeyOrIndexDisplay::Key => {
                write!(f, "KEY")
            }
            KeyOrIndexDisplay::Index => {
                write!(f, "INDEX")
            }
        }
    }
}

/// Indexing method used by that index.
///
/// This structure isn't present on ANSI, but is found at least in [`MySQL` CREATE TABLE][1],
/// [`MySQL` CREATE INDEX][2], and [Postgresql CREATE INDEX][3] statements.
///
/// [1]: https://dev.mysql.com/doc/refman/8.0/en/create-table.html
/// [2]: https://dev.mysql.com/doc/refman/8.0/en/create-index.html
/// [3]: https://www.postgresql.org/docs/14/sql-createindex.html
#[derive(Debug, Copy, Clone, PartialEq, PartialOrd, Eq, Ord, Hash)]
#[cfg_attr(feature = "serde", derive(Serialize, Deserialize))]
#[cfg_attr(feature = "visitor", derive(Visit, VisitMut))]
pub enum IndexType {
    BTree,
    Hash,
    // TODO add Postgresql's possible indexes
}

impl fmt::Display for IndexType {
    fn fmt(&self, f: &mut fmt::Formatter) -> fmt::Result {
        match self {
            Self::BTree => write!(f, "BTREE"),
            Self::Hash => write!(f, "HASH"),
        }
    }
}
#[derive(Debug, Clone, PartialEq, PartialOrd, Eq, Ord, Hash)]
#[cfg_attr(feature = "serde", derive(Serialize, Deserialize))]
#[cfg_attr(feature = "visitor", derive(Visit, VisitMut))]
pub struct ProcedureParam {
    pub name: Ident,
    pub data_type: DataType,
}

impl fmt::Display for ProcedureParam {
    fn fmt(&self, f: &mut fmt::Formatter) -> fmt::Result {
        write!(f, "{} {}", self.name, self.data_type)
    }
}

/// SQL column definition
#[derive(Debug, Clone, PartialEq, PartialOrd, Eq, Ord, Hash)]
#[cfg_attr(feature = "serde", derive(Serialize, Deserialize))]
#[cfg_attr(feature = "visitor", derive(Visit, VisitMut))]
pub struct ColumnDef {
    pub name: Ident,
    pub data_type: DataType,
    pub collation: Option<ObjectName>,
    pub options: Vec<ColumnOptionDef>,
}

impl fmt::Display for ColumnDef {
    fn fmt(&self, f: &mut fmt::Formatter) -> fmt::Result {
        if self.data_type == DataType::Unspecified {
            write!(f, "{}", self.name)?;
        } else {
            write!(f, "{} {}", self.name, self.data_type)?;
        }
        if let Some(collation) = &self.collation {
            write!(f, " COLLATE {collation}")?;
        }
        for option in &self.options {
            write!(f, " {option}")?;
        }
        Ok(())
    }
}

/// An optionally-named `ColumnOption`: `[ CONSTRAINT <name> ] <column-option>`.
///
/// Note that implementations are substantially more permissive than the ANSI
/// specification on what order column options can be presented in, and whether
/// they are allowed to be named. The specification distinguishes between
/// constraints (NOT NULL, UNIQUE, PRIMARY KEY, and CHECK), which can be named
/// and can appear in any order, and other options (DEFAULT, GENERATED), which
/// cannot be named and must appear in a fixed order. `PostgreSQL`, however,
/// allows preceding any option with `CONSTRAINT <name>`, even those that are
/// not really constraints, like NULL and DEFAULT. MSSQL is less permissive,
/// allowing DEFAULT, UNIQUE, PRIMARY KEY and CHECK to be named, but not NULL or
/// NOT NULL constraints (the last of which is in violation of the spec).
///
/// For maximum flexibility, we don't distinguish between constraint and
/// non-constraint options, lumping them all together under the umbrella of
/// "column options," and we allow any column option to be named.
#[derive(Debug, Clone, PartialEq, PartialOrd, Eq, Ord, Hash)]
#[cfg_attr(feature = "serde", derive(Serialize, Deserialize))]
#[cfg_attr(feature = "visitor", derive(Visit, VisitMut))]
pub struct ColumnOptionDef {
    pub name: Option<Ident>,
    pub option: ColumnOption,
}

impl fmt::Display for ColumnOptionDef {
    fn fmt(&self, f: &mut fmt::Formatter) -> fmt::Result {
        write!(f, "{}{}", display_constraint_name(&self.name), self.option)
    }
}

/// `ColumnOption`s are modifiers that follow a column definition in a `CREATE
/// TABLE` statement.
#[derive(Debug, Clone, PartialEq, PartialOrd, Eq, Ord, Hash)]
#[cfg_attr(feature = "serde", derive(Serialize, Deserialize))]
#[cfg_attr(feature = "visitor", derive(Visit, VisitMut))]
pub enum ColumnOption {
    /// `NULL`
    Null,
    /// `NOT NULL`
    NotNull,
    /// `DEFAULT <restricted-expr>`
    Default(Expr),
    /// `{ PRIMARY KEY | UNIQUE }`
    Unique {
        is_primary: bool,
    },
    /// A referential integrity constraint (`[FOREIGN KEY REFERENCES
    /// <foreign_table> (<referred_columns>)
    /// { [ON DELETE <referential_action>] [ON UPDATE <referential_action>] |
    ///   [ON UPDATE <referential_action>] [ON DELETE <referential_action>]
    /// }`).
    ForeignKey {
        foreign_table: ObjectName,
        referred_columns: Vec<Ident>,
        on_delete: Option<ReferentialAction>,
        on_update: Option<ReferentialAction>,
    },
    /// `CHECK (<expr>)`
    Check(Expr),
    /// Dialect-specific options, such as:
    /// - MySQL's `AUTO_INCREMENT` or SQLite's `AUTOINCREMENT`
    /// - ...
    DialectSpecific(Vec<Token>),
    CharacterSet(ObjectName),
    Comment(String),
    OnUpdate(Expr),
    /// `Generated`s are modifiers that follow a column definition in a `CREATE
    /// TABLE` statement.
    Generated {
        generated_as: GeneratedAs,
        sequence_options: Option<Vec<SequenceOptions>>,
        generation_expr: Option<Expr>,
        generation_expr_mode: Option<GeneratedExpressionMode>,
        /// false if 'GENERATED ALWAYS' is skipped (option starts with AS)
        generated_keyword: bool,
    },
}

impl fmt::Display for ColumnOption {
    fn fmt(&self, f: &mut fmt::Formatter) -> fmt::Result {
        use ColumnOption::*;
        match self {
            Null => write!(f, "NULL"),
            NotNull => write!(f, "NOT NULL"),
            Default(expr) => write!(f, "DEFAULT {expr}"),
            Unique { is_primary } => {
                write!(f, "{}", if *is_primary { "PRIMARY KEY" } else { "UNIQUE" })
            }
            ForeignKey {
                foreign_table,
                referred_columns,
                on_delete,
                on_update,
            } => {
                write!(f, "REFERENCES {foreign_table}")?;
                if !referred_columns.is_empty() {
                    write!(f, " ({})", display_comma_separated(referred_columns))?;
                }
                if let Some(action) = on_delete {
                    write!(f, " ON DELETE {action}")?;
                }
                if let Some(action) = on_update {
                    write!(f, " ON UPDATE {action}")?;
                }
                Ok(())
            }
            Check(expr) => write!(f, "CHECK ({expr})"),
            DialectSpecific(val) => write!(f, "{}", display_separated(val, " ")),
            CharacterSet(n) => write!(f, "CHARACTER SET {n}"),
            Comment(v) => write!(f, "COMMENT '{}'", escape_single_quote_string(v)),
            OnUpdate(expr) => write!(f, "ON UPDATE {expr}"),
            Generated {
                generated_as,
                sequence_options,
                generation_expr,
                generation_expr_mode,
                generated_keyword,
            } => {
                if let Some(expr) = generation_expr {
                    let modifier = match generation_expr_mode {
                        None => "",
                        Some(GeneratedExpressionMode::Virtual) => " VIRTUAL",
                        Some(GeneratedExpressionMode::Stored) => " STORED",
                    };
                    if *generated_keyword {
                        write!(f, "GENERATED ALWAYS AS ({expr}){modifier}")?;
                    } else {
                        write!(f, "AS ({expr}){modifier}")?;
                    }
                    Ok(())
                } else {
                    // Like Postgres - generated from sequence
                    let when = match generated_as {
                        GeneratedAs::Always => "ALWAYS",
                        GeneratedAs::ByDefault => "BY DEFAULT",
                        // ExpStored goes with an expression, handled above
                        GeneratedAs::ExpStored => unreachable!(),
                    };
                    write!(f, "GENERATED {when} AS IDENTITY")?;
                    if sequence_options.is_some() {
                        let so = sequence_options.as_ref().unwrap();
                        if !so.is_empty() {
                            write!(f, " (")?;
                        }
                        for sequence_option in so {
                            write!(f, "{sequence_option}")?;
                        }
                        if !so.is_empty() {
                            write!(f, " )")?;
                        }
                    }
                    Ok(())
                }
            }
        }
    }
}

/// `GeneratedAs`s are modifiers that follow a column option in a `generated`.
/// 'ExpStored' is used for a column generated from an expression and stored.
#[derive(Debug, Clone, PartialEq, PartialOrd, Eq, Ord, Hash)]
#[cfg_attr(feature = "serde", derive(Serialize, Deserialize))]
#[cfg_attr(feature = "visitor", derive(Visit, VisitMut))]
pub enum GeneratedAs {
    Always,
    ByDefault,
    ExpStored,
}

/// `GeneratedExpressionMode`s are modifiers that follow an expression in a `generated`.
/// No modifier is typically the same as Virtual.
#[derive(Debug, Clone, PartialEq, PartialOrd, Eq, Ord, Hash)]
#[cfg_attr(feature = "serde", derive(Serialize, Deserialize))]
#[cfg_attr(feature = "visitor", derive(Visit, VisitMut))]
pub enum GeneratedExpressionMode {
    Virtual,
    Stored,
}

fn display_constraint_name(name: &'_ Option<Ident>) -> impl fmt::Display + '_ {
    struct ConstraintName<'a>(&'a Option<Ident>);
    impl<'a> fmt::Display for ConstraintName<'a> {
        fn fmt(&self, f: &mut fmt::Formatter) -> fmt::Result {
            if let Some(name) = self.0 {
                write!(f, "CONSTRAINT {name} ")?;
            }
            Ok(())
        }
    }
    ConstraintName(name)
}

/// `<referential_action> =
/// { RESTRICT | CASCADE | SET NULL | NO ACTION | SET DEFAULT }`
///
/// Used in foreign key constraints in `ON UPDATE` and `ON DELETE` options.
#[derive(Debug, Copy, Clone, PartialEq, PartialOrd, Eq, Ord, Hash)]
#[cfg_attr(feature = "serde", derive(Serialize, Deserialize))]
#[cfg_attr(feature = "visitor", derive(Visit, VisitMut))]
pub enum ReferentialAction {
    Restrict,
    Cascade,
    SetNull,
    NoAction,
    SetDefault,
}

impl fmt::Display for ReferentialAction {
    fn fmt(&self, f: &mut fmt::Formatter) -> fmt::Result {
        f.write_str(match self {
            ReferentialAction::Restrict => "RESTRICT",
            ReferentialAction::Cascade => "CASCADE",
            ReferentialAction::SetNull => "SET NULL",
            ReferentialAction::NoAction => "NO ACTION",
            ReferentialAction::SetDefault => "SET DEFAULT",
        })
    }
}

/// SQL user defined type definition
#[derive(Debug, Clone, PartialEq, PartialOrd, Eq, Ord, Hash)]
#[cfg_attr(feature = "serde", derive(Serialize, Deserialize))]
#[cfg_attr(feature = "visitor", derive(Visit, VisitMut))]
pub enum UserDefinedTypeRepresentation {
    Composite {
        attributes: Vec<UserDefinedTypeCompositeAttributeDef>,
    },
}

impl fmt::Display for UserDefinedTypeRepresentation {
    fn fmt(&self, f: &mut fmt::Formatter) -> fmt::Result {
        match self {
            UserDefinedTypeRepresentation::Composite { attributes } => {
                write!(f, "({})", display_comma_separated(attributes))
            }
        }
    }
}

/// SQL user defined type attribute definition
#[derive(Debug, Clone, PartialEq, PartialOrd, Eq, Ord, Hash)]
#[cfg_attr(feature = "serde", derive(Serialize, Deserialize))]
#[cfg_attr(feature = "visitor", derive(Visit, VisitMut))]
pub struct UserDefinedTypeCompositeAttributeDef {
    pub name: Ident,
    pub data_type: DataType,
    pub collation: Option<ObjectName>,
}

impl fmt::Display for UserDefinedTypeCompositeAttributeDef {
    fn fmt(&self, f: &mut fmt::Formatter) -> fmt::Result {
        write!(f, "{} {}", self.name, self.data_type)?;
        if let Some(collation) = &self.collation {
            write!(f, " COLLATE {collation}")?;
        }
        Ok(())
    }
}

/// PARTITION statement used in ALTER TABLE et al. such as in Hive SQL
#[derive(Debug, Clone, PartialEq, Eq, Hash, PartialOrd, Ord)]
#[cfg_attr(feature = "serde", derive(Serialize, Deserialize))]
#[cfg_attr(feature = "visitor", derive(Visit, VisitMut))]
pub struct Partition {
    pub partitions: Vec<Expr>,
}

impl fmt::Display for Partition {
    fn fmt(&self, f: &mut fmt::Formatter) -> fmt::Result {
        write!(
            f,
            "PARTITION ({})",
            display_comma_separated(&self.partitions)
        )
    }
}<|MERGE_RESOLUTION|>--- conflicted
+++ resolved
@@ -45,7 +45,6 @@
         /// <column_def>.
         column_def: ColumnDef,
     },
-<<<<<<< HEAD
     /// `DISABLE ROW LEVEL SECURITY`
     ///
     /// Note: this is a PostgreSQL-specific operation.
@@ -58,20 +57,6 @@
     ///
     /// Note: this is a PostgreSQL-specific operation.
     DisableTrigger { name: Ident },
-=======
-    /// DISABLE TRIGGER [ trigger_name | ALL | USER ]
-    /// DISABLE RULE rewrite_rule_name
-    /// DISABLE ROW LEVEL SECURITY
-    ///
-    /// Note: this is a PostgreSQL-specific operation.
-    DisableTrigger {
-        name: Ident,
-    },
-    DisableRule {
-        name: Ident,
-    },
-    DisableRowLevelSecurity,
->>>>>>> 72b1b5f0
     /// `DROP CONSTRAINT [ IF EXISTS ] <name>`
     DropConstraint {
         if_exists: bool,
@@ -88,7 +73,6 @@
     ///
     /// Note: this is a MySQL-specific operation.
     DropPrimaryKey,
-<<<<<<< HEAD
     /// `ENABLE ALWAYS RULE rewrite_rule_name`
     ///
     /// Note: this is a PostgreSQL-specific operation.
@@ -117,49 +101,6 @@
     ///
     /// Note: this is a PostgreSQL-specific operation.
     EnableTrigger { name: Ident },
-=======
-
-    /// `ENABLE TRIGGER [ trigger_name | ALL | USER ]`
-    ///
-    /// Note: this is a PostgreSQL-specific operation.
-    EnableTrigger {
-        name: Ident,
-    },
-    /// `ENABLE RULE rewrite_rule_name`
-    ///
-    /// Note: this is a PostgreSQL-specific operation.
-    EnableRule {
-        name: Ident,
-    },
-    /// `ENABLE ROW LEVEL SECURITY`
-    ///
-    /// Note: this is a PostgreSQL-specific operation.
-    EnableRowLevelSecurity,
-    /// `ENABLE REPLICA TRIGGER trigger_name`
-    ///
-    /// Note: this is a PostgreSQL-specific operation.
-    EnableReplicaTrigger {
-        name: Ident,
-    },
-    /// `ENABLE ALWAYS TRIGGER trigger_name`
-    ///
-    /// Note: this is a PostgreSQL-specific operation.
-    EnableAlwaysTrigger {
-        name: Ident,
-    },
-    /// `ENABLE REPLICA RULE rewrite_rule_name`
-    ///
-    /// Note: this is a PostgreSQL-specific operation.
-    EnableReplicaRule {
-        name: Ident,
-    },
-    /// `ENABLE ALWAYS RULE rewrite_rule_name`
-    ///
-    /// Note: this is a PostgreSQL-specific operation.
-    EnableAlwaysRule {
-        name: Ident,
-    },
->>>>>>> 72b1b5f0
     /// `RENAME TO PARTITION (partition=val)`
     RenamePartitions {
         old_partitions: Vec<Expr>,
@@ -249,24 +190,14 @@
             AlterTableOperation::AlterColumn { column_name, op } => {
                 write!(f, "ALTER COLUMN {column_name} {op}")
             }
-<<<<<<< HEAD
             AlterTableOperation::DisableRowLevelSecurity => {
                 write!(f, "DISABLE ROW LEVEL SECURITY")
-=======
+            }
+            AlterTableOperation::DisableRule { name } => {
+                write!(f, "DISABLE RULE {name}")
+            }
             AlterTableOperation::DisableTrigger { name } => {
                 write!(f, "DISABLE TRIGGER {name}")
->>>>>>> 72b1b5f0
-            }
-            AlterTableOperation::DisableRule { name } => {
-                write!(f, "DISABLE RULE {name}")
-            }
-<<<<<<< HEAD
-            AlterTableOperation::DisableTrigger { name } => {
-                write!(f, "DISABLE TRIGGER {name}")
-=======
-            AlterTableOperation::DisableRowLevelSecurity => {
-                write!(f, "DISABLE ROW LEVEL SECURITY")
->>>>>>> 72b1b5f0
             }
             AlterTableOperation::DropPartitions {
                 partitions,
@@ -302,7 +233,6 @@
                 column_name,
                 if *cascade { " CASCADE" } else { "" }
             ),
-<<<<<<< HEAD
             AlterTableOperation::EnableAlwaysRule { name } => {
                 write!(f, "ENABLE ALWAYS RULE {name}")
             }
@@ -311,39 +241,19 @@
             }
             AlterTableOperation::EnableReplicaRule { name } => {
                 write!(f, "ENABLE REPLICA RULE {name}")
-=======
+
+            }
+            AlterTableOperation::EnableReplicaTrigger { name } => {
+                write!(f, "ENABLE REPLICA TRIGGER {name}")
+            }
+            AlterTableOperation::EnableRowLevelSecurity => {
+                write!(f, "ENABLE ROW LEVEL SECURITY")
+            }
+            AlterTableOperation::EnableRule { name } => {
+                write!(f, "ENABLE RULE {name}")
+            }
             AlterTableOperation::EnableTrigger { name } => {
                 write!(f, "ENABLE TRIGGER {name}")
-            }
-            AlterTableOperation::EnableRule { name } => {
-                write!(f, "ENABLE RULE {name}")
-            }
-            AlterTableOperation::EnableRowLevelSecurity => {
-                write!(f, "ENABLE ROW LEVEL SECURITY")
->>>>>>> 72b1b5f0
-            }
-            AlterTableOperation::EnableReplicaTrigger { name } => {
-                write!(f, "ENABLE REPLICA TRIGGER {name}")
-            }
-<<<<<<< HEAD
-            AlterTableOperation::EnableRowLevelSecurity => {
-                write!(f, "ENABLE ROW LEVEL SECURITY")
-            }
-            AlterTableOperation::EnableRule { name } => {
-                write!(f, "ENABLE RULE {name}")
-            }
-            AlterTableOperation::EnableTrigger { name } => {
-                write!(f, "ENABLE TRIGGER {name}")
-=======
-            AlterTableOperation::EnableAlwaysTrigger { name } => {
-                write!(f, "ENABLE ALWAYS TRIGGER {name}")
-            }
-            AlterTableOperation::EnableReplicaRule { name } => {
-                write!(f, "ENABLE REPLICA RULE {name}")
-            }
-            AlterTableOperation::EnableAlwaysRule { name } => {
-                write!(f, "ENABLE ALWAYS RULE {name}")
->>>>>>> 72b1b5f0
             }
             AlterTableOperation::RenamePartitions {
                 old_partitions,
